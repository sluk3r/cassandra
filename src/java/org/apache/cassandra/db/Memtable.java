/*
 * Licensed to the Apache Software Foundation (ASF) under one
 * or more contributor license agreements.  See the NOTICE file
 * distributed with this work for additional information
 * regarding copyright ownership.  The ASF licenses this file
 * to you under the Apache License, Version 2.0 (the
 * "License"); you may not use this file except in compliance
 * with the License.  You may obtain a copy of the License at
 *
 *     http://www.apache.org/licenses/LICENSE-2.0
 *
 * Unless required by applicable law or agreed to in writing, software
 * distributed under the License is distributed on an "AS IS" BASIS,
 * WITHOUT WARRANTIES OR CONDITIONS OF ANY KIND, either express or implied.
 * See the License for the specific language governing permissions and
 * limitations under the License.
 */
package org.apache.cassandra.db;

import java.io.File;
import java.io.IOException;
import java.nio.ByteBuffer;
import java.util.*;
import java.util.concurrent.*;
import java.util.concurrent.atomic.AtomicLong;

import com.google.common.base.Function;
import org.slf4j.Logger;
import org.slf4j.LoggerFactory;

import org.apache.cassandra.concurrent.DebuggableThreadPoolExecutor;
import org.apache.cassandra.concurrent.NamedThreadFactory;
import org.apache.cassandra.db.columniterator.OnDiskAtomIterator;
import org.apache.cassandra.db.columniterator.SimpleAbstractColumnIterator;
import org.apache.cassandra.db.commitlog.ReplayPosition;
import org.apache.cassandra.db.filter.AbstractColumnIterator;
import org.apache.cassandra.db.filter.NamesQueryFilter;
import org.apache.cassandra.db.filter.SliceQueryFilter;
import org.apache.cassandra.io.sstable.SSTableReader;
import org.apache.cassandra.io.sstable.SSTableWriter;
import org.apache.cassandra.net.MessagingService;
import org.apache.cassandra.utils.FBUtilities;
import org.apache.cassandra.utils.SlabAllocator;
import org.apache.cassandra.utils.WrappedRunnable;
import org.cliffc.high_scale_lib.NonBlockingHashSet;
import org.github.jamm.MemoryMeter;

public class Memtable
{
    private static final Logger logger = LoggerFactory.getLogger(Memtable.class);

    // size in memory can never be less than serialized size
    private static final double MIN_SANE_LIVE_RATIO = 1.0;
    // max liveratio seen w/ 1-byte columns on a 64-bit jvm was 19. If it gets higher than 64 something is probably broken.
    private static final double MAX_SANE_LIVE_RATIO = 64.0;

    // we want to limit the amount of concurrently running and/or queued meterings, because counting is slow (can be
    // minutes, for a large memtable and a busy server). so we could keep memtables
    // alive after they're flushed and would otherwise be GC'd. the approach we take is to bound the number of
    // outstanding/running meterings to a maximum of one per CFS using this set; the executor's queue is unbounded but
    // will implicitly be bounded by the number of CFS:s.
    private static final Set<ColumnFamilyStore> meteringInProgress = new NonBlockingHashSet<ColumnFamilyStore>();
    private static final ExecutorService meterExecutor = new DebuggableThreadPoolExecutor(1,
                                                                                          1,
                                                                                          Integer.MAX_VALUE,
                                                                                          TimeUnit.MILLISECONDS,
                                                                                          new LinkedBlockingQueue<Runnable>(),
                                                                                          new NamedThreadFactory("MemoryMeter"))
    {
        @Override
        protected void afterExecute(Runnable r, Throwable t)
        {
            super.afterExecute(r, t);
            DebuggableThreadPoolExecutor.logExceptionsAfterExecute(r, t);
        }
    };

    private final MemoryMeter meter;

    volatile static Memtable activelyMeasuring;

    private volatile boolean isFrozen;
    private final AtomicLong currentSize = new AtomicLong(0);
    private final AtomicLong currentOperations = new AtomicLong(0);

    // We index the memtable by RowPosition only for the purpose of being able
    // to select key range using Token.KeyBound. However put() ensures that we
    // actually only store DecoratedKey.
    private final ConcurrentNavigableMap<RowPosition, ColumnFamily> columnFamilies = new ConcurrentSkipListMap<RowPosition, ColumnFamily>();
    public final ColumnFamilyStore cfs;
    private final long creationTime;

    private final SlabAllocator allocator = new SlabAllocator();
    // We really only need one column by allocator but one by memtable is not a big waste and avoids needing allocators to know about CFS
    private final Function<IColumn, IColumn> localCopyFunction = new Function<IColumn, IColumn>()
    {
        public IColumn apply(IColumn c)
        {
            return c.localCopy(cfs, allocator);
        };
    };

    public Memtable(ColumnFamilyStore cfs)
    {
        this.cfs = cfs;
        this.creationTime = System.currentTimeMillis();

        Callable<Set<Object>> provider = new Callable<Set<Object>>()
        {
            public Set<Object> call() throws Exception
            {
                // avoid counting this once for each row
                Set<Object> set = Collections.newSetFromMap(new IdentityHashMap<Object, Boolean>());
                set.add(Memtable.this.cfs.metadata);
                return set;
            }
        };
        meter = new MemoryMeter().omitSharedBufferOverhead().withTrackerProvider(provider);
    }

    public long getLiveSize()
    {
<<<<<<< HEAD
        return (long) (currentThroughput.get() * cfs.liveRatio);
=======
        // 25% fudge factor on the base throughput * liveRatio calculation.  (Based on observed
        // pre-slabbing behavior -- not sure what accounts for this. May have changed with introduction of slabbing.)
        return (long) (currentSize.get() * cfs.liveRatio * 1.25);
>>>>>>> 67dec69f
    }

    public long getSerializedSize()
    {
        return currentSize.get();
    }

    public long getOperations()
    {
        return currentOperations.get();
    }

    boolean isFrozen()
    {
        return isFrozen;
    }

    void freeze()
    {
        isFrozen = true;
    }

    /**
     * Should only be called by ColumnFamilyStore.apply.  NOT a public API.
     * (CFS handles locking to avoid submitting an op
     *  to a flushing memtable.  Any other way is unsafe.)
    */
    void put(DecoratedKey key, ColumnFamily columnFamily)
    {
        assert !isFrozen; // not 100% foolproof but hell, it's an assert
        resolve(key, columnFamily);
    }

    public void updateLiveRatio() throws RuntimeException
    {
        if (!MemoryMeter.isInitialized())
        {
            // hack for openjdk.  we log a warning about this in the startup script too.
            logger.warn("MemoryMeter uninitialized (jamm not specified as java agent); assuming liveRatio of 10.0.  Usually this means cassandra-env.sh disabled jamm because you are using a buggy JRE; upgrade to the Sun JRE instead");
            cfs.liveRatio = 10.0;
            return;
        }

        if (!meteringInProgress.add(cfs))
        {
            logger.debug("Metering already pending or active for {}; skipping liveRatio update", cfs);
            return;
        }

        Runnable runnable = new Runnable()
        {
            public void run()
            {
                try
                {
                    activelyMeasuring = Memtable.this;

                    long start = System.currentTimeMillis();
                    // ConcurrentSkipListMap has cycles, so measureDeep will have to track a reference to EACH object it visits.
                    // So to reduce the memory overhead of doing a measurement, we break it up to row-at-a-time.
                    long deepSize = meter.measure(columnFamilies);
                    int objects = 0;
                    for (Map.Entry<RowPosition, ColumnFamily> entry : columnFamilies.entrySet())
                    {
                        deepSize += meter.measureDeep(entry.getKey()) + meter.measureDeep(entry.getValue());
                        objects += entry.getValue().getColumnCount();
                    }
                    double newRatio = (double) deepSize / currentSize.get();

                    if (newRatio < MIN_SANE_LIVE_RATIO)
                    {
                        logger.warn("setting live ratio to minimum of {} instead of {}", MIN_SANE_LIVE_RATIO, newRatio);
                        newRatio = MIN_SANE_LIVE_RATIO;
                    }
                    if (newRatio > MAX_SANE_LIVE_RATIO)
                    {
                        logger.warn("setting live ratio to maximum of {} instead of {}", MAX_SANE_LIVE_RATIO, newRatio);
                        newRatio = MAX_SANE_LIVE_RATIO;
                    }

                    // we want to be very conservative about our estimate, since the penalty for guessing low is OOM
                    // death.  thus, higher estimates are believed immediately; lower ones are averaged w/ the old
                    if (newRatio > cfs.liveRatio)
                        cfs.liveRatio = newRatio;
                    else
                        cfs.liveRatio = (cfs.liveRatio + newRatio) / 2.0;

                    logger.info("{} liveRatio is {} (just-counted was {}).  calculation took {}ms for {} columns",
                                new Object[]{ cfs, cfs.liveRatio, newRatio, System.currentTimeMillis() - start, objects });
                    activelyMeasuring = null;
                }
                finally
                {
                    meteringInProgress.remove(cfs);
                }
            }
        };

        meterExecutor.submit(runnable);
    }

    private void resolve(DecoratedKey key, ColumnFamily cf)
    {
<<<<<<< HEAD
        currentThroughput.addAndGet(cf.dataSize());
        currentOperations.addAndGet((cf.getColumnCount() == 0)
                                    ? cf.isMarkedForDelete() ? 1 : 0
                                    : cf.getColumnCount());


=======
>>>>>>> 67dec69f
        ColumnFamily previous = columnFamilies.get(key);

        if (previous == null)
        {
            // AtomicSortedColumns doesn't work for super columns (see #3821)
            ColumnFamily empty = cf.cloneMeShallow(cf.isSuper() ? ThreadSafeSortedColumns.factory() : AtomicSortedColumns.factory(), false);
            // We'll add the columns later. This avoids wasting works if we get beaten in the putIfAbsent
            previous = columnFamilies.putIfAbsent(new DecoratedKey(key.token, allocator.clone(key.key)), empty);
            if (previous == null)
                previous = empty;
        }

        long sizeDelta = previous.addAllWithSizeDelta(cf, allocator, localCopyFunction);
        currentSize.addAndGet(sizeDelta);
        currentOperations.addAndGet((cf.getColumnCount() == 0)
                                    ? cf.isMarkedForDelete() ? 1 : 0
                                    : cf.getColumnCount());
    }

    // for debugging
    public String contents()
    {
        StringBuilder builder = new StringBuilder();
        builder.append("{");
        for (Map.Entry<RowPosition, ColumnFamily> entry : columnFamilies.entrySet())
        {
            builder.append(entry.getKey()).append(": ").append(entry.getValue()).append(", ");
        }
        builder.append("}");
        return builder.toString();
    }


    private SSTableReader writeSortedContents(Future<ReplayPosition> context) throws IOException, ExecutionException, InterruptedException
    {
        logger.info("Writing " + this);

        long keySize = 0;
        for (RowPosition key : columnFamilies.keySet())
        {
            //  make sure we don't write non-sensical keys
            assert key instanceof DecoratedKey;
            keySize += ((DecoratedKey)key).key.remaining();
        }
        long estimatedSize = (long) ((keySize // index entries
                                      + keySize // keys in data file
                                      + currentSize.get()) // data
                                     * 1.2); // bloom filter and row index overhead
        SSTableReader ssTable;
        // errors when creating the writer that may leave empty temp files.
        SSTableWriter writer = cfs.createFlushWriter(columnFamilies.size(), estimatedSize, context.get());
        try
        {
            // (we can't clear out the map as-we-go to free up memory,
            //  since the memtable is being used for queries in the "pending flush" category)
            for (Map.Entry<RowPosition, ColumnFamily> entry : columnFamilies.entrySet())
            {
                ColumnFamily cf = entry.getValue();
                if (cf.isMarkedForDelete())
                {
                    // Pedantically, you could purge column level tombstones that are past GcGRace when writing to the SSTable.
                    // But it can result in unexpected behaviour where deletes never make it to disk,
                    // as they are lost and so cannot override existing column values. So we only remove deleted columns if there
                    // is a CF level tombstone to ensure the delete makes it into an SSTable.
                    ColumnFamilyStore.removeDeletedColumnsOnly(cf, Integer.MIN_VALUE);
                }
                writer.append((DecoratedKey)entry.getKey(), cf);
            }

            ssTable = writer.closeAndOpenReader();
        }
        catch (Exception e)
        {
            writer.abort();
            throw FBUtilities.unchecked(e);
        }
        logger.info(String.format("Completed flushing %s (%d bytes) for commitlog position %s",
                                  ssTable.getFilename(), new File(ssTable.getFilename()).length(), context.get()));
        return ssTable;
    }

    public void flushAndSignal(final CountDownLatch latch, ExecutorService writer, final Future<ReplayPosition> context)
    {
        writer.execute(new WrappedRunnable()
        {
            public void runMayThrow() throws Exception
            {
                SSTableReader sstable = writeSortedContents(context);
                cfs.replaceFlushed(Memtable.this, sstable);
                latch.countDown();
            }
        });
    }

    public String toString()
    {
        return String.format("Memtable-%s@%s(%s/%s serialized/live bytes, %s ops)",
                             cfs.getColumnFamilyName(), hashCode(), currentSize, getLiveSize(), currentOperations);
    }

    /**
     * @param startWith Include data in the result from and including this key and to the end of the memtable
     * @return An iterator of entries with the data from the start key
     */
    public Iterator<Map.Entry<DecoratedKey, ColumnFamily>> getEntryIterator(final RowPosition startWith, final RowPosition stopAt)
    {
        return new Iterator<Map.Entry<DecoratedKey, ColumnFamily>>()
        {
            private Iterator<Map.Entry<RowPosition, ColumnFamily>> iter = stopAt.isMinimum()
                                                                        ? columnFamilies.tailMap(startWith).entrySet().iterator()
                                                                        : columnFamilies.subMap(startWith, true, stopAt, true).entrySet().iterator();

            public boolean hasNext()
            {
                return iter.hasNext();
            }

            public Map.Entry<DecoratedKey, ColumnFamily> next()
            {
                Map.Entry<RowPosition, ColumnFamily> entry = iter.next();
                // Actual stored key should be true DecoratedKey
                assert entry.getKey() instanceof DecoratedKey;
                return (Map.Entry<DecoratedKey, ColumnFamily>)(Object)entry; // yes, it's ugly
            }

            public void remove()
            {
                iter.remove();
            }
        };
    }

    public boolean isClean()
    {
        return columnFamilies.isEmpty();
    }

    /**
     * obtain an iterator of columns in this memtable in the specified order starting from a given column.
     */
    public static OnDiskAtomIterator getSliceIterator(final DecoratedKey key, final ColumnFamily cf, SliceQueryFilter filter)
    {
        assert cf != null;
        final Iterator<IColumn> filteredIter = filter.reversed ? cf.reverseIterator(filter.slices) : cf.iterator(filter.slices);

        return new AbstractColumnIterator()
        {
            public ColumnFamily getColumnFamily()
            {
                return cf;
            }

            public DecoratedKey getKey()
            {
                return key;
            }

            public boolean hasNext()
            {
                return filteredIter.hasNext();
            }

            public OnDiskAtom next()
            {
                return filteredIter.next();
            }
        };
    }

    public static OnDiskAtomIterator getNamesIterator(final DecoratedKey key, final ColumnFamily cf, final NamesQueryFilter filter)
    {
        assert cf != null;
        final boolean isStandard = !cf.isSuper();

        return new SimpleAbstractColumnIterator()
        {
            private Iterator<ByteBuffer> iter = filter.columns.iterator();

            public ColumnFamily getColumnFamily()
            {
                return cf;
            }

            public DecoratedKey getKey()
            {
                return key;
            }

            protected OnDiskAtom computeNext()
            {
                while (iter.hasNext())
                {
                    ByteBuffer current = iter.next();
                    IColumn column = cf.getColumn(current);
                    if (column != null)
                        // clone supercolumns so caller can freely removeDeleted or otherwise mutate it
                        return isStandard ? column : ((SuperColumn)column).cloneMe();
                }
                return endOfData();
            }
        };
    }

    public ColumnFamily getColumnFamily(DecoratedKey key)
    {
        return columnFamilies.get(key);
    }

    void clearUnsafe()
    {
        columnFamilies.clear();
    }

    public long creationTime()
    {
        return creationTime;
    }
}<|MERGE_RESOLUTION|>--- conflicted
+++ resolved
@@ -120,13 +120,7 @@
 
     public long getLiveSize()
     {
-<<<<<<< HEAD
-        return (long) (currentThroughput.get() * cfs.liveRatio);
-=======
-        // 25% fudge factor on the base throughput * liveRatio calculation.  (Based on observed
-        // pre-slabbing behavior -- not sure what accounts for this. May have changed with introduction of slabbing.)
-        return (long) (currentSize.get() * cfs.liveRatio * 1.25);
->>>>>>> 67dec69f
+        return (long) (currentSize.get() * cfs.liveRatio);
     }
 
     public long getSerializedSize()
@@ -230,15 +224,6 @@
 
     private void resolve(DecoratedKey key, ColumnFamily cf)
     {
-<<<<<<< HEAD
-        currentThroughput.addAndGet(cf.dataSize());
-        currentOperations.addAndGet((cf.getColumnCount() == 0)
-                                    ? cf.isMarkedForDelete() ? 1 : 0
-                                    : cf.getColumnCount());
-
-
-=======
->>>>>>> 67dec69f
         ColumnFamily previous = columnFamilies.get(key);
 
         if (previous == null)
