1.1-dev
 * off-heap cache to use sun.misc.Unsafe instead of JNA (CASSANDRA-3271)
 * EACH_QUORUM is only supported for writes (CASSANDRA-3272)


1.0.1
 * acquire references during index build to prevent delete problems
   on Windows (CASSANDRA-3314)
 * describe_ring should include datacenter/topology information (CASSANDRA-2882)
 * Thrift sockets are not properly buffered (CASSANDRA-3261)
 * performance improvement for bytebufferutil compare function (CASSANDRA-3286)
 * add system.versions ColumnFamily (CASSANDRA-3140)
 * reduce network copies (CASSANDRA-3333, 3373)
 * limit nodetool to 32MB of heap (CASSANDRA-3124)
 * (CQL) update parser to accept "timestamp" instead of "date" (CASSANDRA-3149)
 * Fix CLI `show schema` to include "compression_options" (CASSANDRA-3368)
 * Snapshot to include manifest under LeveledCompactionStrategy (CASSANDRA-3359)
 * (CQL) SELECT query should allow CF name to be qualified by keyspace (CASSANDRA-3130)
 * (CQL) Fix internal application error specifying 'using consistency ...'
   in lower case (CASSANDRA-3366)
 * fix Deflate compression when compression actually makes the data bigger
   (CASSANDRA-3370)
 * optimize UUIDGen to avoid lock contention on InetAddress.getLocalHost 
   (CASSANDRA-3387)
 * tolerate index being dropped mid-mutation (CASSANDRA-3334, 3313)
 * CompactionManager is now responsible for checking for new candidates
   post-task execution, enabling more consistent leveled compaction 
   (CASSANDRA-3391)
<<<<<<< HEAD
 * fix cassandra hanging on jsvc stop (CASSANDRA-3302)
 * Avoid leveled compaction getting blocked on errors (CASSANDRA-3408)
 * Make reloading the compaction strategy safe (CASSANDRA-3409)
=======
 * Cache HSHA threads (CASSANDRA-3372)
 * use CF/KS names as snapshot prefix for drop + truncate operations
   (CASSANDRA-2997)
 * Break bloom filters up to avoid heap fragmentation (CASSANDRA-2466)
 * fix cassandra hanging on jsvc stop (CASSANDRA-3302)
 * Avoid leveled compaction getting blocked on errors (CASSANDRA-3408)
 * Make reloading the compaction strategy safe (CASSANDRA-3409)
 * ignore 0.8 hints even if compaction begins before we try to purge
   them (CASSANDRA-3385)
 * remove procrun (bin\daemon) from Cassandra source tree and 
   artifacts (CASSANDRA-3331)
>>>>>>> 1ee48992
Merged from 0.8:
 * (CQL) update grammar to require key clause in DELETE statement
   (CASSANDRA-3349)
 * (CQL) allow numeric keyspace names in USE statement (CASSANDRA-3350)
 * (Hadoop) skip empty rows when slicing the entire row (CASSANDRA-2855)
 * Fix handling of tombstone by SSTableExport/Import (CASSANDRA-3357)
 * fix ColumnIndexer to use long offsets (CASSANDRA-3358)
 * Improved CLI exceptions (CASSANDRA-3312)
 * Fix handling of tombstone by SSTableExport/Import (CASSANDRA-3357)
 * Only count compaction as active (for throttling) when they have
   successfully acquired the compaction lock (CASSANDRA-3344)
 * Display CLI version string on startup (CASSANDRA-3196)
 * (Hadoop) make CFIF try rpc_address or fallback to listen_address
   (CASSANDRA-3214)
 * (Hadoop) accept comma delimited lists of initial thrift connections
   (CASSANDRA-3185)
 * ColumnFamily min_compaction_threshold should be >= 2 (CASSANDRA-3342)
 * (Pig) add 0.8+ types and key validation type in schema (CASSANDRA-3280)
 * Fix completely removing column metadata using CLI (CASSANDRA-3126)
 * CLI `describe cluster;` output should be on separate lines for separate versions
   (CASSANDRA-3170)
 * fix changing durable_writes keyspace option during CF creation
   (CASSANDRA-3292)
 * avoid locking on update when no indexes are involved (CASSANDRA-3386)
 * fix assertionError during repair with ordered partitioners (CASSANDRA-3369)
 * correctly serialize key_validation_class for avro (CASSANDRA-3391)
 * don't expire counter tombstone after streaming (CASSANDRA-3394)
<<<<<<< HEAD
 * Fix race in AntiEntropyService (CASSANDRA-3400)
=======
 * prevent nodes that failed to join from hanging around forever 
   (CASSANDRA-3351)
 * remove incorrect optimization from slice read path (CASSANDRA-3390)
 * Fix race in AntiEntropyService (CASSANDRA-3400)
 * allow encryption only between datacenters (CASSANDRA-2802)
>>>>>>> 1ee48992


1.0.0-final
 * close scrubbed sstable fd before deleting it (CASSANDRA-3318)
 * fix bug preventing obsolete commitlog segments from being removed
   (CASSANDRA-3269)
 * tolerate whitespace in seed CDL (CASSANDRA-3263)
 * Change default heap thresholds to max(min(1/2 ram, 1G), min(1/4 ram, 8GB))
   (CASSANDRA-3295)
 * Fix broken CompressedRandomAccessReaderTest (CASSANDRA-3298)
 * (CQL) fix type information returned for wildcard queries (CASSANDRA-3311)
 * add estimated tasks to LeveledCompactionStrategy (CASSANDRA-3322)
 * avoid including compaction cache-warming in keycache stats (CASSANDRA-3325)
 * run compaction and hinted handoff threads at MIN_PRIORITY (CASSANDRA-3308)
 * default hsha thrift server to cpu core count in rpc pool (CASSANDRA-3329)
 * add bin\daemon to binary tarball for Windows service (CASSANDRA-3331)
 * Fix places where uncompressed size of sstables was use in place of the
   compressed one (CASSANDRA-3338)
 * Fix hsha thrift server (CASSANDRA-3346)
 * Make sure repair only stream needed sstables (CASSANDRA-3345)
Merged from 0.8:
 * Fix tool .bat files when CASSANDRA_HOME contains spaces (CASSANDRA-3258)
 * Force flush of status table when removing/updating token (CASSANDRA-3243)
 * Evict gossip state immediately when a token is taken over by a new IP (CASSANDRA-3259)
 * Fix bug where the failure detector can take too long to mark a host
   down (CASSANDRA-3273)
 * (Hadoop) allow wrapping ranges in queries (CASSANDRA-3137)
 * (Hadoop) check all interfaces for a match with split location
   before falling back to random replica (CASSANDRA-3211)
 * (Hadoop) Make Pig storage handle implements LoadMetadata (CASSANDRA-2777)
 * (Hadoop) Fix exception during PIG 'dump' (CASSANDRA-2810)
 * Fix stress COUNTER_GET option (CASSANDRA-3301)
 * Fix missing fields in CLI `show schema` output (CASSANDRA-3304)
 * Nodetool no longer leaks threads and closes JMX connections (CASSANDRA-3309)
 * fix truncate allowing data to be replayed post-restart (CASSANDRA-3297)
 * Move SimpleAuthority and SimpleAuthenticator to examples (CASSANDRA-2922)
 * Fix handling of tombstone by SSTableExport/Import (CASSANDRA-3357)
 * Fix transposition in cfHistograms (CASSANDRA-3222)
 * Allow using number as DC name when creating keyspace in CQL (CASSANDRA-3239)
 * Force flush of system table after updating/removing a token (CASSANDRA-3243)


1.0.0-rc2
 * Log a meaningful warning when a node receives a message for a repair session
   that doesn't exist anymore (CASSANDRA-3256)
 * test for NUMA policy support as well as numactl presence (CASSANDRA-3245)
 * Fix FD leak when internode encryption is enabled (CASSANDRA-3257)
 * Remove incorrect assertion in mergeIterator (CASSANDRA-3260)
 * FBUtilities.hexToBytes(String) to throw NumberFormatException when string
   contains non-hex characters (CASSANDRA-3231)
 * Keep SimpleSnitch proximity ordering unchanged from what the Strategy
   generates, as intended (CASSANDRA-3262)
 * remove Scrub from compactionstats when finished (CASSANDRA-3255)
 * fix counter entry in jdbc TypesMap (CASSANDRA-3268)
 * fix full queue scenario for ParallelCompactionIterator (CASSANDRA-3270)
 * fix bootstrap process (CASSANDRA-3285)
 * don't try delivering hints if when there isn't any (CASSANDRA-3176)
 * CLI documentation change for ColumnFamily `compression_options` (CASSANDRA-3282)
 * ignore any CF ids sent by client for adding CF/KS (CASSANDRA-3288)
 * remove obsolete hints on first startup (CASSANDRA-3291)
 * use correct ISortedColumns for time-optimized reads (CASSANDRA-3289)
 * Evict gossip state immediately when a token is taken over by a new IP 
   (CASSANDRA-3259)


1.0.0-rc1
 * Update CQL to generate microsecond timestamps by default (CASSANDRA-3227)
 * Fix counting CFMetadata towards Memtable liveRatio (CASSANDRA-3023)
 * Kill server on wrapped OOME such as from FileChannel.map (CASSANDRA-3201)
 * remove unnecessary copy when adding to row cache (CASSANDRA-3223)
 * Log message when a full repair operation completes (CASSANDRA-3207)
 * Fix streamOutSession keeping sstables references forever if the remote end
   dies (CASSANDRA-3216)
 * Remove dynamic_snitch boolean from example configuration (defaulting to 
   true) and set default badness threshold to 0.1 (CASSANDRA-3229)
 * Base choice of random or "balanced" token on bootstrap on whether
   schema definitions were found (CASSANDRA-3219)
 * Fixes for LeveledCompactionStrategy score computation, prioritization,
   scheduling, and performance (CASSANDRA-3224, 3234)
 * parallelize sstable open at server startup (CASSANDRA-2988)
 * fix handling of exceptions writing to OutboundTcpConnection (CASSANDRA-3235)
 * Allow using quotes in "USE <keyspace>;" CLI command (CASSANDRA-3208)
 * Don't allow any cache loading exceptions to halt startup (CASSANDRA-3218)
 * Fix sstableloader --ignores option (CASSANDRA-3247)
 * File descriptor limit increased in packaging (CASSANDRA-3206)
 * Fix deadlock in commit log during flush (CASSANDRA-3253)
 

1.0.0-beta1
 * removed binarymemtable (CASSANDRA-2692)
 * add commitlog_total_space_in_mb to prevent fragmented logs (CASSANDRA-2427)
 * removed commitlog_rotation_threshold_in_mb configuration (CASSANDRA-2771)
 * make AbstractBounds.normalize de-overlapp overlapping ranges (CASSANDRA-2641)
 * replace CollatingIterator, ReducingIterator with MergeIterator 
   (CASSANDRA-2062)
 * Fixed the ability to set compaction strategy in cli using create column 
   family command (CASSANDRA-2778)
 * clean up tmp files after failed compaction (CASSANDRA-2468)
 * restrict repair streaming to specific columnfamilies (CASSANDRA-2280)
 * don't bother persisting columns shadowed by a row tombstone (CASSANDRA-2589)
 * reset CF and SC deletion times after gc_grace (CASSANDRA-2317)
 * optimize away seek when compacting wide rows (CASSANDRA-2879)
 * single-pass streaming (CASSANDRA-2677, 2906, 2916, 3003)
 * use reference counting for deleting sstables instead of relying on GC
   (CASSANDRA-2521, 3179)
 * store hints as serialized mutations instead of pointers to data row
   (CASSANDRA-2045)
 * store hints in the coordinator node instead of in the closest replica 
   (CASSANDRA-2914)
 * add row_cache_keys_to_save CF option (CASSANDRA-1966)
 * check column family validity in nodetool repair (CASSANDRA-2933)
 * use lazy initialization instead of class initialization in NodeId
   (CASSANDRA-2953)
 * add paging to get_count (CASSANDRA-2894)
 * fix "short reads" in [multi]get (CASSANDRA-2643, 3157, 3192)
 * add optional compression for sstables (CASSANDRA-47, 2994, 3001, 3128)
 * add scheduler JMX metrics (CASSANDRA-2962)
 * add block level checksum for compressed data (CASSANDRA-1717)
 * make column family backed column map pluggable and introduce unsynchronized
   ArrayList backed one to speedup reads (CASSANDRA-2843, 3165, 3205)
 * refactoring of the secondary index api (CASSANDRA-2982)
 * make CL > ONE reads wait for digest reconciliation before returning
   (CASSANDRA-2494)
 * fix missing logging for some exceptions (CASSANDRA-2061)
 * refactor and optimize ColumnFamilyStore.files(...) and Descriptor.fromFilename(String)
   and few other places responsible for work with SSTable files (CASSANDRA-3040)
 * Stop reading from sstables once we know we have the most recent columns,
   for query-by-name requests (CASSANDRA-2498)
 * Add query-by-column mode to stress.java (CASSANDRA-3064)
 * Add "install" command to cassandra.bat (CASSANDRA-292)
 * clean up KSMetadata, CFMetadata from unnecessary
   Thrift<->Avro conversion methods (CASSANDRA-3032)
 * Add timeouts to client request schedulers (CASSANDRA-3079, 3096)
 * Cli to use hashes rather than array of hashes for strategy options (CASSANDRA-3081)
 * LeveledCompactionStrategy (CASSANDRA-1608, 3085, 3110, 3087, 3145, 3154, 3182)
 * Improvements of the CLI `describe` command (CASSANDRA-2630)
 * reduce window where dropped CF sstables may not be deleted (CASSANDRA-2942)
 * Expose gossip/FD info to JMX (CASSANDRA-2806)
 * Fix streaming over SSL when compressed SSTable involved (CASSANDRA-3051)
 * Add support for pluggable secondary index implementations (CASSANDRA-3078)
 * remove compaction_thread_priority setting (CASSANDRA-3104)
 * generate hints for replicas that timeout, not just replicas that are known
   to be down before starting (CASSANDRA-2034)
 * Add throttling for internode streaming (CASSANDRA-3080)
 * make the repair of a range repair all replica (CASSANDRA-2610, 3194)
 * expose the ability to repair the first range (as returned by the
   partitioner) of a node (CASSANDRA-2606)
 * Streams Compression (CASSANDRA-3015)
 * add ability to use multiple threads during a single compaction
   (CASSANDRA-2901)
 * make AbstractBounds.normalize support overlapping ranges (CASSANDRA-2641)
 * fix of the CQL count() behavior (CASSANDRA-3068)
 * use TreeMap backed column families for the SSTable simple writers
   (CASSANDRA-3148)
 * fix inconsistency of the CLI syntax when {} should be used instead of [{}]
   (CASSANDRA-3119)
 * rename CQL type names to match expected SQL behavior (CASSANDRA-3149, 3031)
 * Arena-based allocation for memtables (CASSANDRA-2252, 3162, 3163, 3168)
 * Default RR chance to 0.1 (CASSANDRA-3169)
 * Add RowLevel support to secondary index API (CASSANDRA-3147)
 * Make SerializingCacheProvider the default if JNA is available (CASSANDRA-3183)
 * Fix backwards compatibilty for CQL memtable properties (CASSANDRA-3190)
 * Add five-minute delay before starting compactions on a restarted server
   (CASSANDRA-3181)
 * Reduce copies done for intra-host messages (CASSANDRA-1788, 3144)
 * support of compaction strategy option for stress.java (CASSANDRA-3204)
 * make memtable throughput and column count thresholds no-ops (CASSANDRA-2449)
 * Return schema information along with the resultSet in CQL (CASSANDRA-2734)
 * Add new DecimalType (CASSANDRA-2883)
 * Fix assertion error in RowRepairResolver (CASSANDRA-3156)
 * Reduce unnecessary high buffer sizes (CASSANDRA-3171)
 * Pluggable compaction strategy (CASSANDRA-1610)
 * Add new broadcast_address config option (CASSANDRA-2491)


0.8.6
 * revert CASSANDRA-2388
 * change TokenRange.endpoints back to listen/broadcast address to match
   pre-1777 behavior, and add TokenRange.rpc_endpoints instead (CASSANDRA-3187)
 * avoid trying to watch cassandra-topology.properties when loaded from jar
   (CASSANDRA-3138)
 * prevent users from creating keyspaces with LocalStrategy replication
   (CASSANDRA-3139)
 * fix CLI `show schema;` to output correct keyspace definition statement
   (CASSANDRA-3129)
 * CustomTThreadPoolServer to log TTransportException at DEBUG level
   (CASSANDRA-3142)
 * allow topology sort to work with non-unique rack names between 
   datacenters (CASSANDRA-3152)
 * Improve caching of same-version Messages on digest and repair paths
   (CASSANDRA-3158)
 * Randomize choice of first replica for counter increment (CASSANDRA-2890)
 * Fix using read_repair_chance instead of merge_shard_change (CASSANDRA-3202)
 * Avoid streaming data to nodes that already have it, on move as well as
   decommission (CASSANDRA-3041)
 * Fix divide by zero error in GCInspector (CASSANDRA-3164)
 * allow quoting of the ColumnFamily name in CLI `create column family`
   statement (CASSANDRA-3195)
 * Fix rolling upgrade from 0.7 to 0.8 problem (CASANDRA-3166)
 * Accomodate missing encryption_options in IncomingTcpConnection.stream
   (CASSANDRA-3212)


0.8.5
 * fix NPE when encryption_options is unspecified (CASSANDRA-3007)
 * include column name in validation failure exceptions (CASSANDRA-2849)
 * make sure truncate clears out the commitlog so replay won't re-
   populate with truncated data (CASSANDRA-2950)
 * fix NPE when debug logging is enabled and dropped CF is present
   in a commitlog segment (CASSANDRA-3021)
 * fix cassandra.bat when CASSANDRA_HOME contains spaces (CASSANDRA-2952)
 * fix to SSTableSimpleUnsortedWriter bufferSize calculation (CASSANDRA-3027)
 * make cleanup and normal compaction able to skip empty rows
   (rows containing nothing but expired tombstones) (CASSANDRA-3039)
 * work around native memory leak in com.sun.management.GarbageCollectorMXBean
   (CASSANDRA-2868)
 * validate that column names in column_metadata are not equal to key_alias
   on create/update of the ColumnFamily and CQL 'ALTER' statement (CASSANDRA-3036)
 * return an InvalidRequestException if an indexed column is assigned
   a value larger than 64KB (CASSANDRA-3057)
 * fix of numeric-only and string column names handling in CLI "drop index" 
   (CASSANDRA-3054)
 * prune index scan resultset back to original request for lazy
   resultset expansion case (CASSANDRA-2964)
 * (Hadoop) fail jobs when Cassandra node has failed but TaskTracker
   has not (CASSANDRA-2388)
 * fix dynamic snitch ignoring nodes when read_repair_chance is zero
   (CASSANDRA-2662)
 * avoid retaining references to dropped CFS objects in 
   CompactionManager.estimatedCompactions (CASSANDRA-2708)
 * expose rpc timeouts per host in MessagingServiceMBean (CASSANDRA-2941)
 * avoid including cwd in classpath for deb and rpm packages (CASSANDRA-2881)
 * remove gossip state when a new IP takes over a token (CASSANDRA-3071)
 * allow sstable2json to work on index sstable files (CASSANDRA-3059)
 * always hint counters (CASSANDRA-3099)
 * fix log4j initialization in EmbeddedCassandraService (CASSANDRA-2857)
 * remove gossip state when a new IP takes over a token (CASSANDRA-3071)
 * work around native memory leak in com.sun.management.GarbageCollectorMXBean
    (CASSANDRA-2868)
 * fix UnavailableException with writes at CL.EACH_QUORM (CASSANDRA-3084)
 * fix parsing of the Keyspace and ColumnFamily names in numeric
   and string representations in CLI (CASSANDRA-3075)
 * fix corner cases in Range.differenceToFetch (CASSANDRA-3084)
 * fix ip address String representation in the ring cache (CASSANDRA-3044)
 * fix ring cache compatibility when mixing pre-0.8.4 nodes with post-
   in the same cluster (CASSANDRA-3023)
 * make repair report failure when a node participating dies (instead of
   hanging forever) (CASSANDRA-2433)
 * fix handling of the empty byte buffer by ReversedType (CASSANDRA-3111)
 * Add validation that Keyspace names are case-insensitively unique (CASSANDRA-3066)
 * catch invalid key_validation_class before instantiating UpdateColumnFamily (CASSANDRA-3102)
 * make Range and Bounds objects client-safe (CASSANDRA-3108)
 * optionally skip log4j configuration (CASSANDRA-3061)
 * bundle sstableloader with the debian package (CASSANDRA-3113)
 * don't try to build secondary indexes when there is none (CASSANDRA-3123)
 * improve SSTableSimpleUnsortedWriter speed for large rows (CASSANDRA-3122)
 * handle keyspace arguments correctly in nodetool snapshot (CASSANDRA-3038)
 * Fix SSTableImportTest on windows (CASSANDRA-3043)
 * expose compactionThroughputMbPerSec through JMX (CASSANDRA-3117)
 * log keyspace and CF of large rows being compacted


0.8.4
 * change TokenRing.endpoints to be a list of rpc addresses instead of 
   listen/broadcast addresses (CASSANDRA-1777)
 * include files-to-be-streamed in StreamInSession.getSources (CASSANDRA-2972)
 * use JAVA env var in cassandra-env.sh (CASSANDRA-2785, 2992)
 * avoid doing read for no-op replicate-on-write at CL=1 (CASSANDRA-2892)
 * refuse counter write for CL.ANY (CASSANDRA-2990)
 * switch back to only logging recent dropped messages (CASSANDRA-3004)
 * always deserialize RowMutation for counters (CASSANDRA-3006)
 * ignore saved replication_factor strategy_option for NTS (CASSANDRA-3011)
 * make sure pre-truncate CL segments are discarded (CASSANDRA-2950)


0.8.3
 * add ability to drop local reads/writes that are going to timeout
   (CASSANDRA-2943)
 * revamp token removal process, keep gossip states for 3 days (CASSANDRA-2496)
 * don't accept extra args for 0-arg nodetool commands (CASSANDRA-2740)
 * log unavailableexception details at debug level (CASSANDRA-2856)
 * expose data_dir though jmx (CASSANDRA-2770)
 * don't include tmp files as sstable when create cfs (CASSANDRA-2929)
 * log Java classpath on startup (CASSANDRA-2895)
 * keep gossipped version in sync with actual on migration coordinator 
   (CASSANDRA-2946)
 * use lazy initialization instead of class initialization in NodeId
   (CASSANDRA-2953)
 * check column family validity in nodetool repair (CASSANDRA-2933)
 * speedup bytes to hex conversions dramatically (CASSANDRA-2850)
 * Flush memtables on shutdown when durable writes are disabled 
   (CASSANDRA-2958)
 * improved POSIX compatibility of start scripts (CASsANDRA-2965)
 * add counter support to Hadoop InputFormat (CASSANDRA-2981)
 * fix bug where dirty commitlog segments were removed (and avoid keeping 
   segments with no post-flush activity permanently dirty) (CASSANDRA-2829)
 * fix throwing exception with batch mutation of counter super columns
   (CASSANDRA-2949)
 * ignore system tables during repair (CASSANDRA-2979)
 * throw exception when NTS is given replication_factor as an option
   (CASSANDRA-2960)
 * fix assertion error during compaction of counter CFs (CASSANDRA-2968)
 * avoid trying to create index names, when no index exists (CASSANDRA-2867)
 * don't sample the system table when choosing a bootstrap token
   (CASSANDRA-2825)
 * gossiper notifies of local state changes (CASSANDRA-2948)
 * add asynchronous and half-sync/half-async thrift servers (CASSANDRA-1405)
 * fix potential use of free'd native memory in SerializingCache 
   (CASSANDRA-2951)
 * prune index scan resultset back to original request for lazy
   resultset expansion case (CASSANDRA-2964)
 * (Hadoop) fail jobs when Cassandra node has failed but TaskTracker
    has not (CASSANDRA-2388)


0.8.2
 * CQL: 
   - include only one row per unique key for IN queries (CASSANDRA-2717)
   - respect client timestamp on full row deletions (CASSANDRA-2912)
 * improve thread-safety in StreamOutSession (CASSANDRA-2792)
 * allow deleting a row and updating indexed columns in it in the
   same mutation (CASSANDRA-2773)
 * Expose number of threads blocked on submitting memtable to flush
   in JMX (CASSANDRA-2817)
 * add ability to return "endpoints" to nodetool (CASSANDRA-2776)
 * Add support for multiple (comma-delimited) coordinator addresses
   to ColumnFamilyInputFormat (CASSANDRA-2807)
 * fix potential NPE while scheduling read repair for range slice
   (CASSANDRA-2823)
 * Fix race in SystemTable.getCurrentLocalNodeId (CASSANDRA-2824)
 * Correctly set default for replicate_on_write (CASSANDRA-2835)
 * improve nodetool compactionstats formatting (CASSANDRA-2844)
 * fix index-building status display (CASSANDRA-2853)
 * fix CLI perpetuating obsolete KsDef.replication_factor (CASSANDRA-2846)
 * improve cli treatment of multiline comments (CASSANDRA-2852)
 * handle row tombstones correctly in EchoedRow (CASSANDRA-2786)
 * add MessagingService.get[Recently]DroppedMessages and
   StorageService.getExceptionCount (CASSANDRA-2804)
 * fix possibility of spurious UnavailableException for LOCAL_QUORUM
   reads with dynamic snitch + read repair disabled (CASSANDRA-2870)
 * add ant-optional as dependence for the debian package (CASSANDRA-2164)
 * add option to specify limit for get_slice in the CLI (CASSANDRA-2646)
 * decrease HH page size (CASSANDRA-2832)
 * reset cli keyspace after dropping the current one (CASSANDRA-2763)
 * add KeyRange option to Hadoop inputformat (CASSANDRA-1125)
 * fix protocol versioning (CASSANDRA-2818, 2860)
 * support spaces in path to log4j configuration (CASSANDRA-2383)
 * avoid including inferred types in CF update (CASSANDRA-2809)
 * fix JMX bulkload call (CASSANDRA-2908)
 * fix updating KS with durable_writes=false (CASSANDRA-2907)
 * add simplified facade to SSTableWriter for bulk loading use
   (CASSANDRA-2911)
 * fix re-using index CF sstable names after drop/recreate (CASSANDRA-2872)
 * prepend CF to default index names (CASSANDRA-2903)
 * fix hint replay (CASSANDRA-2928)
 * Properly synchronize repair's merkle tree computation (CASSANDRA-2816)


0.8.1
 * CQL:
   - support for insert, delete in BATCH (CASSANDRA-2537)
   - support for IN to SELECT, UPDATE (CASSANDRA-2553)
   - timestamp support for INSERT, UPDATE, and BATCH (CASSANDRA-2555)
   - TTL support (CASSANDRA-2476)
   - counter support (CASSANDRA-2473)
   - ALTER COLUMNFAMILY (CASSANDRA-1709)
   - DROP INDEX (CASSANDRA-2617)
   - add SCHEMA/TABLE as aliases for KS/CF (CASSANDRA-2743)
   - server handles wait-for-schema-agreement (CASSANDRA-2756)
   - key alias support (CASSANDRA-2480)
 * add support for comparator parameters and a generic ReverseType
   (CASSANDRA-2355)
 * add CompositeType and DynamicCompositeType (CASSANDRA-2231)
 * optimize batches containing multiple updates to the same row
   (CASSANDRA-2583)
 * adjust hinted handoff page size to avoid OOM with large columns 
   (CASSANDRA-2652)
 * mark BRAF buffer invalid post-flush so we don't re-flush partial
   buffers again, especially on CL writes (CASSANDRA-2660)
 * add DROP INDEX support to CLI (CASSANDRA-2616)
 * don't perform HH to client-mode [storageproxy] nodes (CASSANDRA-2668)
 * Improve forceDeserialize/getCompactedRow encapsulation (CASSANDRA-2659)
 * Don't write CounterUpdateColumn to disk in tests (CASSANDRA-2650)
 * Add sstable bulk loading utility (CASSANDRA-1278)
 * avoid replaying hints to dropped columnfamilies (CASSANDRA-2685)
 * add placeholders for missing rows in range query pseudo-RR (CASSANDRA-2680)
 * remove no-op HHOM.renameHints (CASSANDRA-2693)
 * clone super columns to avoid modifying them during flush (CASSANDRA-2675)
 * allow writes to bypass the commitlog for certain keyspaces (CASSANDRA-2683)
 * avoid NPE when bypassing commitlog during memtable flush (CASSANDRA-2781)
 * Added support for making bootstrap retry if nodes flap (CASSANDRA-2644)
 * Added statusthrift to nodetool to report if thrift server is running (CASSANDRA-2722)
 * Fixed rows being cached if they do not exist (CASSANDRA-2723)
 * Support passing tableName and cfName to RowCacheProviders (CASSANDRA-2702)
 * close scrub file handles (CASSANDRA-2669)
 * throttle migration replay (CASSANDRA-2714)
 * optimize column serializer creation (CASSANDRA-2716)
 * Added support for making bootstrap retry if nodes flap (CASSANDRA-2644)
 * Added statusthrift to nodetool to report if thrift server is running
   (CASSANDRA-2722)
 * Fixed rows being cached if they do not exist (CASSANDRA-2723)
 * fix truncate/compaction race (CASSANDRA-2673)
 * workaround large resultsets causing large allocation retention
   by nio sockets (CASSANDRA-2654)
 * fix nodetool ring use with Ec2Snitch (CASSANDRA-2733)
 * fix inconsistency window during bootstrap (CASSANDRA-833)
 * fix removing columns and subcolumns that are supressed by a row or
   supercolumn tombstone during replica resolution (CASSANDRA-2590)
 * support sstable2json against snapshot sstables (CASSANDRA-2386)
 * remove active-pull schema requests (CASSANDRA-2715)
 * avoid marking entire list of sstables as actively being compacted
   in multithreaded compaction (CASSANDRA-2765)
 * seek back after deserializing a row to update cache with (CASSANDRA-2752)
 * avoid skipping rows in scrub for counter column family (CASSANDRA-2759)
 * fix ConcurrentModificationException in repair when dealing with 0.7 node
   (CASSANDRA-2767)
 * use threadsafe collections for StreamInSession (CASSANDRA-2766)
 * avoid infinite loop when creating merkle tree (CASSANDRA-2758)
 * avoids unmarking compacting sstable prematurely in cleanup (CASSANDRA-2769)
 * fix NPE when the commit log is bypassed (CASSANDRA-2718)
 * don't throw an exception in SS.isRPCServerRunning (CASSANDRA-2721)
 * make stress.jar executable (CASSANDRA-2744)
 * add daemon mode to java stress (CASSANDRA-2267)
 * expose the DC and rack of a node through JMX and nodetool ring (CASSANDRA-2531)
 * fix cache mbean getSize (CASSANDRA-2781)
 * Add Date, Float, Double, and Boolean types (CASSANDRA-2530)
 * Add startup flag to renew counter node id (CASSANDRA-2788)
 * add jamm agent to cassandra.bat (CASSANDRA-2787)
 * fix repair hanging if a neighbor has nothing to send (CASSANDRA-2797)
 * purge tombstone even if row is in only one sstable (CASSANDRA-2801)
 * Fix wrong purge of deleted cf during compaction (CASSANDRA-2786)
 * fix race that could result in Hadoop writer failing to throw an
   exception encountered after close() (CASSANDRA-2755)
 * fix scan wrongly throwing assertion error (CASSANDRA-2653)
 * Always use even distribution for merkle tree with RandomPartitionner
   (CASSANDRA-2841)
 * fix describeOwnership for OPP (CASSANDRA-2800)
 * ensure that string tokens do not contain commas (CASSANDRA-2762)


0.8.0-final
 * fix CQL grammar warning and cqlsh regression from CASSANDRA-2622
 * add ant generate-cql-html target (CASSANDRA-2526)
 * update CQL consistency levels (CASSANDRA-2566)
 * debian packaging fixes (CASSANDRA-2481, 2647)
 * fix UUIDType, IntegerType for direct buffers (CASSANDRA-2682, 2684)
 * switch to native Thrift for Hadoop map/reduce (CASSANDRA-2667)
 * fix StackOverflowError when building from eclipse (CASSANDRA-2687)
 * only provide replication_factor to strategy_options "help" for
   SimpleStrategy, OldNetworkTopologyStrategy (CASSANDRA-2678, 2713)
 * fix exception adding validators to non-string columns (CASSANDRA-2696)
 * avoid instantiating DatabaseDescriptor in JDBC (CASSANDRA-2694)
 * fix potential stack overflow during compaction (CASSANDRA-2626)
 * clone super columns to avoid modifying them during flush (CASSANDRA-2675)
 * reset underlying iterator in EchoedRow constructor (CASSANDRA-2653)


0.8.0-rc1
 * faster flushes and compaction from fixing excessively pessimistic 
   rebuffering in BRAF (CASSANDRA-2581)
 * fix returning null column values in the python cql driver (CASSANDRA-2593)
 * fix merkle tree splitting exiting early (CASSANDRA-2605)
 * snapshot_before_compaction directory name fix (CASSANDRA-2598)
 * Disable compaction throttling during bootstrap (CASSANDRA-2612) 
 * fix CQL treatment of > and < operators in range slices (CASSANDRA-2592)
 * fix potential double-application of counter updates on commitlog replay
   by moving replay position from header to sstable metadata (CASSANDRA-2419)
 * JDBC CQL driver exposes getColumn for access to timestamp
 * JDBC ResultSetMetadata properties added to AbstractType
 * r/m clustertool (CASSANDRA-2607)
 * add support for presenting row key as a column in CQL result sets 
   (CASSANDRA-2622)
 * Don't allow {LOCAL|EACH}_QUORUM unless strategy is NTS (CASSANDRA-2627)
 * validate keyspace strategy_options during CQL create (CASSANDRA-2624)
 * fix empty Result with secondary index when limit=1 (CASSANDRA-2628)
 * Fix regression where bootstrapping a node with no schema fails
   (CASSANDRA-2625)
 * Allow removing LocationInfo sstables (CASSANDRA-2632)
 * avoid attempting to replay mutations from dropped keyspaces (CASSANDRA-2631)
 * avoid using cached position of a key when GT is requested (CASSANDRA-2633)
 * fix counting bloom filter true positives (CASSANDRA-2637)
 * initialize local ep state prior to gossip startup if needed (CASSANDRA-2638)
 * fix counter increment lost after restart (CASSANDRA-2642)
 * add quote-escaping via backslash to CLI (CASSANDRA-2623)
 * fix pig example script (CASSANDRA-2487)
 * fix dynamic snitch race in adding latencies (CASSANDRA-2618)
 * Start/stop cassandra after more important services such as mdadm in
   debian packaging (CASSANDRA-2481)


0.8.0-beta2
 * fix NPE compacting index CFs (CASSANDRA-2528)
 * Remove checking all column families on startup for compaction candidates 
   (CASSANDRA-2444)
 * validate CQL create keyspace options (CASSANDRA-2525)
 * fix nodetool setcompactionthroughput (CASSANDRA-2550)
 * move	gossip heartbeat back to its own thread (CASSANDRA-2554)
 * validate cql TRUNCATE columnfamily before truncating (CASSANDRA-2570)
 * fix batch_mutate for mixed standard-counter mutations (CASSANDRA-2457)
 * disallow making schema changes to system keyspace (CASSANDRA-2563)
 * fix sending mutation messages multiple times (CASSANDRA-2557)
 * fix incorrect use of NBHM.size in ReadCallback that could cause
   reads to time out even when responses were received (CASSAMDRA-2552)
 * trigger read repair correctly for LOCAL_QUORUM reads (CASSANDRA-2556)
 * Allow configuring the number of compaction thread (CASSANDRA-2558)
 * forceUserDefinedCompaction will attempt to compact what it is given
   even if the pessimistic estimate is that there is not enough disk space;
   automatic compactions will only compact 2 or more sstables (CASSANDRA-2575)
 * refuse to apply migrations with older timestamps than the current 
   schema (CASSANDRA-2536)
 * remove unframed Thrift transport option
 * include indexes in snapshots (CASSANDRA-2596)
 * improve ignoring of obsolete mutations in index maintenance (CASSANDRA-2401)
 * recognize attempt to drop just the index while leaving the column
   definition alone (CASSANDRA-2619)
  

0.8.0-beta1
 * remove Avro RPC support (CASSANDRA-926)
 * support for columns that act as incr/decr counters 
   (CASSANDRA-1072, 1937, 1944, 1936, 2101, 2093, 2288, 2105, 2384, 2236, 2342,
   2454)
 * CQL (CASSANDRA-1703, 1704, 1705, 1706, 1707, 1708, 1710, 1711, 1940, 
   2124, 2302, 2277, 2493)
 * avoid double RowMutation serialization on write path (CASSANDRA-1800)
 * make NetworkTopologyStrategy the default (CASSANDRA-1960)
 * configurable internode encryption (CASSANDRA-1567, 2152)
 * human readable column names in sstable2json output (CASSANDRA-1933)
 * change default JMX port to 7199 (CASSANDRA-2027)
 * backwards compatible internal messaging (CASSANDRA-1015)
 * atomic switch of memtables and sstables (CASSANDRA-2284)
 * add pluggable SeedProvider (CASSANDRA-1669)
 * Fix clustertool to not throw exception when calling get_endpoints (CASSANDRA-2437)
 * upgrade to thrift 0.6 (CASSANDRA-2412) 
 * repair works on a token range instead of full ring (CASSANDRA-2324)
 * purge tombstones from row cache (CASSANDRA-2305)
 * push replication_factor into strategy_options (CASSANDRA-1263)
 * give snapshots the same name on each node (CASSANDRA-1791)
 * remove "nodetool loadbalance" (CASSANDRA-2448)
 * multithreaded compaction (CASSANDRA-2191)
 * compaction throttling (CASSANDRA-2156)
 * add key type information and alias (CASSANDRA-2311, 2396)
 * cli no longer divides read_repair_chance by 100 (CASSANDRA-2458)
 * made CompactionInfo.getTaskType return an enum (CASSANDRA-2482)
 * add a server-wide cap on measured memtable memory usage and aggressively
   flush to keep under that threshold (CASSANDRA-2006)
 * add unified UUIDType (CASSANDRA-2233)
 * add off-heap row cache support (CASSANDRA-1969)


0.7.5
 * improvements/fixes to PIG driver (CASSANDRA-1618, CASSANDRA-2387,
   CASSANDRA-2465, CASSANDRA-2484)
 * validate index names (CASSANDRA-1761)
 * reduce contention on Table.flusherLock (CASSANDRA-1954)
 * try harder to detect failures during streaming, cleaning up temporary
   files more reliably (CASSANDRA-2088)
 * shut down server for OOM on a Thrift thread (CASSANDRA-2269)
 * fix tombstone handling in repair and sstable2json (CASSANDRA-2279)
 * preserve version when streaming data from old sstables (CASSANDRA-2283)
 * don't start repair if a neighboring node is marked as dead (CASSANDRA-2290)
 * purge tombstones from row cache (CASSANDRA-2305)
 * Avoid seeking when sstable2json exports the entire file (CASSANDRA-2318)
 * clear Built flag in system table when dropping an index (CASSANDRA-2320)
 * don't allow arbitrary argument for stress.java (CASSANDRA-2323)
 * validate values for index predicates in get_indexed_slice (CASSANDRA-2328)
 * queue secondary indexes for flush before the parent (CASSANDRA-2330)
 * allow job configuration to set the CL used in Hadoop jobs (CASSANDRA-2331)
 * add memtable_flush_queue_size defaulting to 4 (CASSANDRA-2333)
 * Allow overriding of initial_token, storage_port and rpc_port from system
   properties (CASSANDRA-2343)
 * fix comparator used for non-indexed secondary expressions in index scan
   (CASSANDRA-2347)
 * ensure size calculation and write phase of large-row compaction use
   the same threshold for TTL expiration (CASSANDRA-2349)
 * fix race when iterating CFs during add/drop (CASSANDRA-2350)
 * add ConsistencyLevel command to CLI (CASSANDRA-2354)
 * allow negative numbers in the cli (CASSANDRA-2358)
 * hard code serialVersionUID for tokens class (CASSANDRA-2361)
 * fix potential infinite loop in ByteBufferUtil.inputStream (CASSANDRA-2365)
 * fix encoding bugs in HintedHandoffManager, SystemTable when default
   charset is not UTF8 (CASSANDRA-2367)
 * avoids having removed node reappearing in Gossip (CASSANDRA-2371)
 * fix incorrect truncation of long to int when reading columns via block
   index (CASSANDRA-2376)
 * fix NPE during stream session (CASSANDRA-2377)
 * fix race condition that could leave orphaned data files when dropping CF or
   KS (CASSANDRA-2381)
 * fsync statistics component on write (CASSANDRA-2382)
 * fix duplicate results from CFS.scan (CASSANDRA-2406)
 * add IntegerType to CLI help (CASSANDRA-2414)
 * avoid caching token-only decoratedkeys (CASSANDRA-2416)
 * convert mmap assertion to if/throw so scrub can catch it (CASSANDRA-2417)
 * don't overwrite gc log (CASSANDR-2418)
 * invalidate row cache for streamed row to avoid inconsitencies
   (CASSANDRA-2420)
 * avoid copies in range/index scans (CASSANDRA-2425)
 * make sure we don't wipe data during cleanup if the node has not join
   the ring (CASSANDRA-2428)
 * Try harder to close files after compaction (CASSANDRA-2431)
 * re-set bootstrapped flag after move finishes (CASSANDRA-2435)
 * display validation_class in CLI 'describe keyspace' (CASSANDRA-2442)
 * make cleanup compactions cleanup the row cache (CASSANDRA-2451)
 * add column fields validation to scrub (CASSANDRA-2460)
 * use 64KB flush buffer instead of in_memory_compaction_limit (CASSANDRA-2463)
 * fix backslash substitutions in CLI (CASSANDRA-2492)
 * disable cache saving for system CFS (CASSANDRA-2502)
 * fixes for verifying destination availability under hinted conditions
   so UE can be thrown intead of timing out (CASSANDRA-2514)
 * fix update of validation class in column metadata (CASSANDRA-2512)
 * support LOCAL_QUORUM, EACH_QUORUM CLs outside of NTS (CASSANDRA-2516)
 * preserve version when streaming data from old sstables (CASSANDRA-2283)
 * fix backslash substitutions in CLI (CASSANDRA-2492)
 * count a row deletion as one operation towards memtable threshold 
   (CASSANDRA-2519)
 * support LOCAL_QUORUM, EACH_QUORUM CLs outside of NTS (CASSANDRA-2516)


0.7.4
 * add nodetool join command (CASSANDRA-2160)
 * fix secondary indexes on pre-existing or streamed data (CASSANDRA-2244)
 * initialize endpoint in gossiper earlier (CASSANDRA-2228)
 * add ability to write to Cassandra from Pig (CASSANDRA-1828)
 * add rpc_[min|max]_threads (CASSANDRA-2176)
 * add CL.TWO, CL.THREE (CASSANDRA-2013)
 * avoid exporting an un-requested row in sstable2json, when exporting 
   a key that does not exist (CASSANDRA-2168)
 * add incremental_backups option (CASSANDRA-1872)
 * add configurable row limit to Pig loadfunc (CASSANDRA-2276)
 * validate column values in batches as well as single-Column inserts
   (CASSANDRA-2259)
 * move sample schema from cassandra.yaml to schema-sample.txt,
   a cli scripts (CASSANDRA-2007)
 * avoid writing empty rows when scrubbing tombstoned rows (CASSANDRA-2296)
 * fix assertion error in range and index scans for CL < ALL
   (CASSANDRA-2282)
 * fix commitlog replay when flush position refers to data that didn't
   get synced before server died (CASSANDRA-2285)
 * fix fd leak in sstable2json with non-mmap'd i/o (CASSANDRA-2304)
 * reduce memory use during streaming of multiple sstables (CASSANDRA-2301)
 * purge tombstoned rows from cache after GCGraceSeconds (CASSANDRA-2305)
 * allow zero replicas in a NTS datacenter (CASSANDRA-1924)
 * make range queries respect snitch for local replicas (CASSANDRA-2286)
 * fix HH delivery when column index is larger than 2GB (CASSANDRA-2297)
 * make 2ary indexes use parent CF flush thresholds during initial build
   (CASSANDRA-2294)
 * update memtable_throughput to be a long (CASSANDRA-2158)


0.7.3
 * Keep endpoint state until aVeryLongTime (CASSANDRA-2115)
 * lower-latency read repair (CASSANDRA-2069)
 * add hinted_handoff_throttle_delay_in_ms option (CASSANDRA-2161)
 * fixes for cache save/load (CASSANDRA-2172, -2174)
 * Handle whole-row deletions in CFOutputFormat (CASSANDRA-2014)
 * Make memtable_flush_writers flush in parallel (CASSANDRA-2178)
 * Add compaction_preheat_key_cache option (CASSANDRA-2175)
 * refactor stress.py to have only one copy of the format string 
   used for creating row keys (CASSANDRA-2108)
 * validate index names for \w+ (CASSANDRA-2196)
 * Fix Cassandra cli to respect timeout if schema does not settle 
   (CASSANDRA-2187)
 * fix for compaction and cleanup writing old-format data into new-version 
   sstable (CASSANDRA-2211, -2216)
 * add nodetool scrub (CASSANDRA-2217, -2240)
 * fix sstable2json large-row pagination (CASSANDRA-2188)
 * fix EOFing on requests for the last bytes in a file (CASSANDRA-2213)
 * fix BufferedRandomAccessFile bugs (CASSANDRA-2218, -2241)
 * check for memtable flush_after_mins exceeded every 10s (CASSANDRA-2183)
 * fix cache saving on Windows (CASSANDRA-2207)
 * add validateSchemaAgreement call + synchronization to schema
   modification operations (CASSANDRA-2222)
 * fix for reversed slice queries on large rows (CASSANDRA-2212)
 * fat clients were writing local data (CASSANDRA-2223)
 * turn off string interning in json2sstable (CASSANDRA-2189)
 * set DEFAULT_MEMTABLE_LIFETIME_IN_MINS to 24h
 * improve detection and cleanup of partially-written sstables 
   (CASSANDRA-2206)
 * fix supercolumn de/serialization when subcolumn comparator is different
   from supercolumn's (CASSANDRA-2104)
 * fix starting up on Windows when CASSANDRA_HOME contains whitespace
   (CASSANDRA-2237)
 * add [get|set][row|key]cacheSavePeriod to JMX (CASSANDRA-2100)
 * fix Hadoop ColumnFamilyOutputFormat dropping of mutations
   when batch fills up (CASSANDRA-2255)
 * move file deletions off of scheduledtasks executor (CASSANDRA-2253)


0.7.2
 * copy DecoratedKey.key when inserting into caches to avoid retaining
   a reference to the underlying buffer (CASSANDRA-2102)
 * format subcolumn names with subcomparator (CASSANDRA-2136)
 * fix column bloom filter deserialization (CASSANDRA-2165)


0.7.1
 * refactor MessageDigest creation code. (CASSANDRA-2107)
 * buffer network stack to avoid inefficient small TCP messages while avoiding
   the nagle/delayed ack problem (CASSANDRA-1896)
 * check log4j configuration for changes every 10s (CASSANDRA-1525, 1907)
 * more-efficient cross-DC replication (CASSANDRA-1530, -2051, -2138)
 * avoid polluting page cache with commitlog or sstable writes
   and seq scan operations (CASSANDRA-1470)
 * add RMI authentication options to nodetool (CASSANDRA-1921)
 * make snitches configurable at runtime (CASSANDRA-1374)
 * retry hadoop split requests on connection failure (CASSANDRA-1927)
 * implement describeOwnership for BOP, COPP (CASSANDRA-1928)
 * make read repair behave as expected for ConsistencyLevel > ONE
   (CASSANDRA-982, 2038)
 * distributed test harness (CASSANDRA-1859, 1964)
 * reduce flush lock contention (CASSANDRA-1930)
 * optimize supercolumn deserialization (CASSANDRA-1891)
 * fix CFMetaData.apply to only compare objects of the same class 
   (CASSANDRA-1962)
 * allow specifying specific SSTables to compact from JMX (CASSANDRA-1963)
 * fix race condition in MessagingService.targets (CASSANDRA-1959, 2094, 2081)
 * refuse to open sstables from a future version (CASSANDRA-1935)
 * zero-copy reads (CASSANDRA-1714)
 * fix copy bounds for word Text in wordcount demo (CASSANDRA-1993)
 * fixes for contrib/javautils (CASSANDRA-1979)
 * check more frequently for memtable expiration (CASSANDRA-2000)
 * fix writing SSTable column count statistics (CASSANDRA-1976)
 * fix streaming of multiple CFs during bootstrap (CASSANDRA-1992)
 * explicitly set JVM GC new generation size with -Xmn (CASSANDRA-1968)
 * add short options for CLI flags (CASSANDRA-1565)
 * make keyspace argument to "describe keyspace" in CLI optional
   when authenticated to keyspace already (CASSANDRA-2029)
 * added option to specify -Dcassandra.join_ring=false on startup
   to allow "warm spare" nodes or performing JMX maintenance before
   joining the ring (CASSANDRA-526)
 * log migrations at INFO (CASSANDRA-2028)
 * add CLI verbose option in file mode (CASSANDRA-2030)
 * add single-line "--" comments to CLI (CASSANDRA-2032)
 * message serialization tests (CASSANDRA-1923)
 * switch from ivy to maven-ant-tasks (CASSANDRA-2017)
 * CLI attempts to block for new schema to propagate (CASSANDRA-2044)
 * fix potential overflow in nodetool cfstats (CASSANDRA-2057)
 * add JVM shutdownhook to sync commitlog (CASSANDRA-1919)
 * allow nodes to be up without being part of  normal traffic (CASSANDRA-1951)
 * fix CLI "show keyspaces" with null options on NTS (CASSANDRA-2049)
 * fix possible ByteBuffer race conditions (CASSANDRA-2066)
 * reduce garbage generated by MessagingService to prevent load spikes
   (CASSANDRA-2058)
 * fix math in RandomPartitioner.describeOwnership (CASSANDRA-2071)
 * fix deletion of sstable non-data components (CASSANDRA-2059)
 * avoid blocking gossip while deleting handoff hints (CASSANDRA-2073)
 * ignore messages from newer versions, keep track of nodes in gossip 
   regardless of version (CASSANDRA-1970)
 * cache writing moved to CompactionManager to reduce i/o contention and
   updated to use non-cache-polluting writes (CASSANDRA-2053)
 * page through large rows when exporting to JSON (CASSANDRA-2041)
 * add flush_largest_memtables_at and reduce_cache_sizes_at options
   (CASSANDRA-2142)
 * add cli 'describe cluster' command (CASSANDRA-2127)
 * add cli support for setting username/password at 'connect' command 
   (CASSANDRA-2111)
 * add -D option to Stress.java to allow reading hosts from a file 
   (CASSANDRA-2149)
 * bound hints CF throughput between 32M and 256M (CASSANDRA-2148)
 * continue starting when invalid saved cache entries are encountered
   (CASSANDRA-2076)
 * add max_hint_window_in_ms option (CASSANDRA-1459)


0.7.0-final
 * fix offsets to ByteBuffer.get (CASSANDRA-1939)


0.7.0-rc4
 * fix cli crash after backgrounding (CASSANDRA-1875)
 * count timeouts in storageproxy latencies, and include latency 
   histograms in StorageProxyMBean (CASSANDRA-1893)
 * fix CLI get recognition of supercolumns (CASSANDRA-1899)
 * enable keepalive on intra-cluster sockets (CASSANDRA-1766)
 * count timeouts towards dynamicsnitch latencies (CASSANDRA-1905)
 * Expose index-building status in JMX + cli schema description
   (CASSANDRA-1871)
 * allow [LOCAL|EACH]_QUORUM to be used with non-NetworkTopology 
   replication Strategies
 * increased amount of index locks for faster commitlog replay
 * collect secondary index tombstones immediately (CASSANDRA-1914)
 * revert commitlog changes from #1780 (CASSANDRA-1917)
 * change RandomPartitioner min token to -1 to avoid collision w/
   tokens on actual nodes (CASSANDRA-1901)
 * examine the right nibble when validating TimeUUID (CASSANDRA-1910)
 * include secondary indexes in cleanup (CASSANDRA-1916)
 * CFS.scrubDataDirectories should also cleanup invalid secondary indexes
   (CASSANDRA-1904)
 * ability to disable/enable gossip on nodes to force them down
   (CASSANDRA-1108)


0.7.0-rc3
 * expose getNaturalEndpoints in StorageServiceMBean taking byte[]
   key; RMI cannot serialize ByteBuffer (CASSANDRA-1833)
 * infer org.apache.cassandra.locator for replication strategy classes
   when not otherwise specified
 * validation that generates less garbage (CASSANDRA-1814)
 * add TTL support to CLI (CASSANDRA-1838)
 * cli defaults to bytestype for subcomparator when creating
   column families (CASSANDRA-1835)
 * unregister index MBeans when index is dropped (CASSANDRA-1843)
 * make ByteBufferUtil.clone thread-safe (CASSANDRA-1847)
 * change exception for read requests during bootstrap from 
   InvalidRequest to Unavailable (CASSANDRA-1862)
 * respect row-level tombstones post-flush in range scans
   (CASSANDRA-1837)
 * ReadResponseResolver check digests against each other (CASSANDRA-1830)
 * return InvalidRequest when remove of subcolumn without supercolumn
   is requested (CASSANDRA-1866)
 * flush before repair (CASSANDRA-1748)
 * SSTableExport validates key order (CASSANDRA-1884)
 * large row support for SSTableExport (CASSANDRA-1867)
 * Re-cache hot keys post-compaction without hitting disk (CASSANDRA-1878)
 * manage read repair in coordinator instead of data source, to
   provide latency information to dynamic snitch (CASSANDRA-1873)


0.7.0-rc2
 * fix live-column-count of slice ranges including tombstoned supercolumn 
   with live subcolumn (CASSANDRA-1591)
 * rename o.a.c.internal.AntientropyStage -> AntiEntropyStage,
   o.a.c.request.Request_responseStage -> RequestResponseStage,
   o.a.c.internal.Internal_responseStage -> InternalResponseStage
 * add AbstractType.fromString (CASSANDRA-1767)
 * require index_type to be present when specifying index_name
   on ColumnDef (CASSANDRA-1759)
 * fix add/remove index bugs in CFMetadata (CASSANDRA-1768)
 * rebuild Strategy during system_update_keyspace (CASSANDRA-1762)
 * cli updates prompt to ... in continuation lines (CASSANDRA-1770)
 * support multiple Mutations per key in hadoop ColumnFamilyOutputFormat
   (CASSANDRA-1774)
 * improvements to Debian init script (CASSANDRA-1772)
 * use local classloader to check for version.properties (CASSANDRA-1778)
 * Validate that column names in column_metadata are valid for the
   defined comparator, and decode properly in cli (CASSANDRA-1773)
 * use cross-platform newlines in cli (CASSANDRA-1786)
 * add ExpiringColumn support to sstable import/export (CASSANDRA-1754)
 * add flush for each append to periodic commitlog mode; added
   periodic_without_flush option to disable this (CASSANDRA-1780)
 * close file handle used for post-flush truncate (CASSANDRA-1790)
 * various code cleanup (CASSANDRA-1793, -1794, -1795)
 * fix range queries against wrapped range (CASSANDRA-1781)
 * fix consistencylevel calculations for NetworkTopologyStrategy
   (CASSANDRA-1804)
 * cli support index type enum names (CASSANDRA-1810)
 * improved validation of column_metadata (CASSANDRA-1813)
 * reads at ConsistencyLevel > 1 throw UnavailableException
   immediately if insufficient live nodes exist (CASSANDRA-1803)
 * copy bytebuffers for local writes to avoid retaining the entire
   Thrift frame (CASSANDRA-1801)
 * fix NPE adding index to column w/o prior metadata (CASSANDRA-1764)
 * reduce fat client timeout (CASSANDRA-1730)
 * fix botched merge of CASSANDRA-1316


0.7.0-rc1
 * fix compaction and flush races with schema updates (CASSANDRA-1715)
 * add clustertool, config-converter, sstablekeys, and schematool 
   Windows .bat files (CASSANDRA-1723)
 * reject range queries received during bootstrap (CASSANDRA-1739)
 * fix wrapping-range queries on non-minimum token (CASSANDRA-1700)
 * add nodetool cfhistogram (CASSANDRA-1698)
 * limit repaired ranges to what the nodes have in common (CASSANDRA-1674)
 * index scan treats missing columns as not matching secondary
   expressions (CASSANDRA-1745)
 * Fix misuse of DataOutputBuffer.getData in AntiEntropyService
   (CASSANDRA-1729)
 * detect and warn when obsolete version of JNA is present (CASSANDRA-1760)
 * reduce fat client timeout (CASSANDRA-1730)
 * cleanup smallest CFs first to increase free temp space for larger ones
   (CASSANDRA-1811)
 * Update windows .bat files to work outside of main Cassandra
   directory (CASSANDRA-1713)
 * fix read repair regression from 0.6.7 (CASSANDRA-1727)
 * more-efficient read repair (CASSANDRA-1719)
 * fix hinted handoff replay (CASSANDRA-1656)
 * log type of dropped messages (CASSANDRA-1677)
 * upgrade to SLF4J 1.6.1
 * fix ByteBuffer bug in ExpiringColumn.updateDigest (CASSANDRA-1679)
 * fix IntegerType.getString (CASSANDRA-1681)
 * make -Djava.net.preferIPv4Stack=true the default (CASSANDRA-628)
 * add INTERNAL_RESPONSE verb to differentiate from responses related
   to client requests (CASSANDRA-1685)
 * log tpstats when dropping messages (CASSANDRA-1660)
 * include unreachable nodes in describeSchemaVersions (CASSANDRA-1678)
 * Avoid dropping messages off the client request path (CASSANDRA-1676)
 * fix jna errno reporting (CASSANDRA-1694)
 * add friendlier error for UnknownHostException on startup (CASSANDRA-1697)
 * include jna dependency in RPM package (CASSANDRA-1690)
 * add --skip-keys option to stress.py (CASSANDRA-1696)
 * improve cli handling of non-string keys and column names 
   (CASSANDRA-1701, -1693)
 * r/m extra subcomparator line in cli keyspaces output (CASSANDRA-1712)
 * add read repair chance to cli "show keyspaces"
 * upgrade to ConcurrentLinkedHashMap 1.1 (CASSANDRA-975)
 * fix index scan routing (CASSANDRA-1722)
 * fix tombstoning of supercolumns in range queries (CASSANDRA-1734)
 * clear endpoint cache after updating keyspace metadata (CASSANDRA-1741)
 * fix wrapping-range queries on non-minimum token (CASSANDRA-1700)
 * truncate includes secondary indexes (CASSANDRA-1747)
 * retain reference to PendingFile sstables (CASSANDRA-1749)
 * fix sstableimport regression (CASSANDRA-1753)
 * fix for bootstrap when no non-system tables are defined (CASSANDRA-1732)
 * handle replica unavailability in index scan (CASSANDRA-1755)
 * fix service initialization order deadlock (CASSANDRA-1756)
 * multi-line cli commands (CASSANDRA-1742)
 * fix race between snapshot and compaction (CASSANDRA-1736)
 * add listEndpointsPendingHints, deleteHintsForEndpoint JMX methods 
   (CASSANDRA-1551)


0.7.0-beta3
 * add strategy options to describe_keyspace output (CASSANDRA-1560)
 * log warning when using randomly generated token (CASSANDRA-1552)
 * re-organize JMX into .db, .net, .internal, .request (CASSANDRA-1217)
 * allow nodes to change IPs between restarts (CASSANDRA-1518)
 * remember ring state between restarts by default (CASSANDRA-1518)
 * flush index built flag so we can read it before log replay (CASSANDRA-1541)
 * lock row cache updates to prevent race condition (CASSANDRA-1293)
 * remove assertion causing rare (and harmless) error messages in
   commitlog (CASSANDRA-1330)
 * fix moving nodes with no keyspaces defined (CASSANDRA-1574)
 * fix unbootstrap when no data is present in a transfer range (CASSANDRA-1573)
 * take advantage of AVRO-495 to simplify our avro IDL (CASSANDRA-1436)
 * extend authorization hierarchy to column family (CASSANDRA-1554)
 * deletion support in secondary indexes (CASSANDRA-1571)
 * meaningful error message for invalid replication strategy class 
   (CASSANDRA-1566)
 * allow keyspace creation with RF > N (CASSANDRA-1428)
 * improve cli error handling (CASSANDRA-1580)
 * add cache save/load ability (CASSANDRA-1417, 1606, 1647)
 * add StorageService.getDrainProgress (CASSANDRA-1588)
 * Disallow bootstrap to an in-use token (CASSANDRA-1561)
 * Allow dynamic secondary index creation and destruction (CASSANDRA-1532)
 * log auto-guessed memtable thresholds (CASSANDRA-1595)
 * add ColumnDef support to cli (CASSANDRA-1583)
 * reduce index sample time by 75% (CASSANDRA-1572)
 * add cli support for column, strategy metadata (CASSANDRA-1578, 1612)
 * add cli support for schema modification (CASSANDRA-1584)
 * delete temp files on failed compactions (CASSANDRA-1596)
 * avoid blocking for dead nodes during removetoken (CASSANDRA-1605)
 * remove ConsistencyLevel.ZERO (CASSANDRA-1607)
 * expose in-progress compaction type in jmx (CASSANDRA-1586)
 * removed IClock & related classes from internals (CASSANDRA-1502)
 * fix removing tokens from SystemTable on decommission and removetoken
   (CASSANDRA-1609)
 * include CF metadata in cli 'show keyspaces' (CASSANDRA-1613)
 * switch from Properties to HashMap in PropertyFileSnitch to
   avoid synchronization bottleneck (CASSANDRA-1481)
 * PropertyFileSnitch configuration file renamed to 
   cassandra-topology.properties
 * add cli support for get_range_slices (CASSANDRA-1088, CASSANDRA-1619)
 * Make memtable flush thresholds per-CF instead of global 
   (CASSANDRA-1007, 1637)
 * add cli support for binary data without CfDef hints (CASSANDRA-1603)
 * fix building SSTable statistics post-stream (CASSANDRA-1620)
 * fix potential infinite loop in 2ary index queries (CASSANDRA-1623)
 * allow creating NTS keyspaces with no replicas configured (CASSANDRA-1626)
 * add jmx histogram of sstables accessed per read (CASSANDRA-1624)
 * remove system_rename_column_family and system_rename_keyspace from the
   client API until races can be fixed (CASSANDRA-1630, CASSANDRA-1585)
 * add cli sanity tests (CASSANDRA-1582)
 * update GC settings in cassandra.bat (CASSANDRA-1636)
 * cli support for index queries (CASSANDRA-1635)
 * cli support for updating schema memtable settings (CASSANDRA-1634)
 * cli --file option (CASSANDRA-1616)
 * reduce automatically chosen memtable sizes by 50% (CASSANDRA-1641)
 * move endpoint cache from snitch to strategy (CASSANDRA-1643)
 * fix commitlog recovery deleting the newly-created segment as well as
   the old ones (CASSANDRA-1644)
 * upgrade to Thrift 0.5 (CASSANDRA-1367)
 * renamed CL.DCQUORUM to LOCAL_QUORUM and DCQUORUMSYNC to EACH_QUORUM
 * cli truncate support (CASSANDRA-1653)
 * update GC settings in cassandra.bat (CASSANDRA-1636)
 * avoid logging when a node's ip/token is gossipped back to it (CASSANDRA-1666)


0.7-beta2
 * always use UTF-8 for hint keys (CASSANDRA-1439)
 * remove cassandra.yaml dependency from Hadoop and Pig (CASSADRA-1322)
 * expose CfDef metadata in describe_keyspaces (CASSANDRA-1363)
 * restore use of mmap_index_only option (CASSANDRA-1241)
 * dropping a keyspace with no column families generated an error 
   (CASSANDRA-1378)
 * rename RackAwareStrategy to OldNetworkTopologyStrategy, RackUnawareStrategy 
   to SimpleStrategy, DatacenterShardStrategy to NetworkTopologyStrategy,
   AbstractRackAwareSnitch to AbstractNetworkTopologySnitch (CASSANDRA-1392)
 * merge StorageProxy.mutate, mutateBlocking (CASSANDRA-1396)
 * faster UUIDType, LongType comparisons (CASSANDRA-1386, 1393)
 * fix setting read_repair_chance from CLI addColumnFamily (CASSANDRA-1399)
 * fix updates to indexed columns (CASSANDRA-1373)
 * fix race condition leaving to FileNotFoundException (CASSANDRA-1382)
 * fix sharded lock hash on index write path (CASSANDRA-1402)
 * add support for GT/E, LT/E in subordinate index clauses (CASSANDRA-1401)
 * cfId counter got out of sync when CFs were added (CASSANDRA-1403)
 * less chatty schema updates (CASSANDRA-1389)
 * rename column family mbeans. 'type' will now include either 
   'IndexColumnFamilies' or 'ColumnFamilies' depending on the CFS type.
   (CASSANDRA-1385)
 * disallow invalid keyspace and column family names. This includes name that
   matches a '^\w+' regex. (CASSANDRA-1377)
 * use JNA, if present, to take snapshots (CASSANDRA-1371)
 * truncate hints if starting 0.7 for the first time (CASSANDRA-1414)
 * fix FD leak in single-row slicepredicate queries (CASSANDRA-1416)
 * allow index expressions against columns that are not part of the 
   SlicePredicate (CASSANDRA-1410)
 * config-converter properly handles snitches and framed support 
   (CASSANDRA-1420)
 * remove keyspace argument from multiget_count (CASSANDRA-1422)
 * allow specifying cassandra.yaml location as (local or remote) URL
   (CASSANDRA-1126)
 * fix using DynamicEndpointSnitch with NetworkTopologyStrategy
   (CASSANDRA-1429)
 * Add CfDef.default_validation_class (CASSANDRA-891)
 * fix EstimatedHistogram.max (CASSANDRA-1413)
 * quorum read optimization (CASSANDRA-1622)
 * handle zero-length (or missing) rows during HH paging (CASSANDRA-1432)
 * include secondary indexes during schema migrations (CASSANDRA-1406)
 * fix commitlog header race during schema change (CASSANDRA-1435)
 * fix ColumnFamilyStoreMBeanIterator to use new type name (CASSANDRA-1433)
 * correct filename generated by xml->yaml converter (CASSANDRA-1419)
 * add CMSInitiatingOccupancyFraction=75 and UseCMSInitiatingOccupancyOnly
   to default JVM options
 * decrease jvm heap for cassandra-cli (CASSANDRA-1446)
 * ability to modify keyspaces and column family definitions on a live cluster
   (CASSANDRA-1285)
 * support for Hadoop Streaming [non-jvm map/reduce via stdin/out]
   (CASSANDRA-1368)
 * Move persistent sstable stats from the system table to an sstable component
   (CASSANDRA-1430)
 * remove failed bootstrap attempt from pending ranges when gossip times
   it out after 1h (CASSANDRA-1463)
 * eager-create tcp connections to other cluster members (CASSANDRA-1465)
 * enumerate stages and derive stage from message type instead of 
   transmitting separately (CASSANDRA-1465)
 * apply reversed flag during collation from different data sources
   (CASSANDRA-1450)
 * make failure to remove commitlog segment non-fatal (CASSANDRA-1348)
 * correct ordering of drain operations so CL.recover is no longer 
   necessary (CASSANDRA-1408)
 * removed keyspace from describe_splits method (CASSANDRA-1425)
 * rename check_schema_agreement to describe_schema_versions
   (CASSANDRA-1478)
 * fix QUORUM calculation for RF > 3 (CASSANDRA-1487)
 * remove tombstones during non-major compactions when bloom filter
   verifies that row does not exist in other sstables (CASSANDRA-1074)
 * nodes that coordinated a loadbalance in the past could not be seen by
   newly added nodes (CASSANDRA-1467)
 * exposed endpoint states (gossip details) via jmx (CASSANDRA-1467)
 * ensure that compacted sstables are not included when new readers are
   instantiated (CASSANDRA-1477)
 * by default, calculate heap size and memtable thresholds at runtime (CASSANDRA-1469)
 * fix races dealing with adding/dropping keyspaces and column families in
   rapid succession (CASSANDRA-1477)
 * clean up of Streaming system (CASSANDRA-1503, 1504, 1506)
 * add options to configure Thrift socket keepalive and buffer sizes (CASSANDRA-1426)
 * make contrib CassandraServiceDataCleaner recursive (CASSANDRA-1509)
 * min, max compaction threshold are configurable and persistent 
   per-ColumnFamily (CASSANDRA-1468)
 * fix replaying the last mutation in a commitlog unnecessarily 
   (CASSANDRA-1512)
 * invoke getDefaultUncaughtExceptionHandler from DTPE with the original
   exception rather than the ExecutionException wrapper (CASSANDRA-1226)
 * remove Clock from the Thrift (and Avro) API (CASSANDRA-1501)
 * Close intra-node sockets when connection is broken (CASSANDRA-1528)
 * RPM packaging spec file (CASSANDRA-786)
 * weighted request scheduler (CASSANDRA-1485)
 * treat expired columns as deleted (CASSANDRA-1539)
 * make IndexInterval configurable (CASSANDRA-1488)
 * add describe_snitch to Thrift API (CASSANDRA-1490)
 * MD5 authenticator compares plain text submitted password with MD5'd
   saved property, instead of vice versa (CASSANDRA-1447)
 * JMX MessagingService pending and completed counts (CASSANDRA-1533)
 * fix race condition processing repair responses (CASSANDRA-1511)
 * make repair blocking (CASSANDRA-1511)
 * create EndpointSnitchInfo and MBean to expose rack and DC (CASSANDRA-1491)
 * added option to contrib/word_count to output results back to Cassandra
   (CASSANDRA-1342)
 * rewrite Hadoop ColumnFamilyRecordWriter to pool connections, retry to
   multiple Cassandra nodes, and smooth impact on the Cassandra cluster
   by using smaller batch sizes (CASSANDRA-1434)
 * fix setting gc_grace_seconds via CLI (CASSANDRA-1549)
 * support TTL'd index values (CASSANDRA-1536)
 * make removetoken work like decommission (CASSANDRA-1216)
 * make cli comparator-aware and improve quote rules (CASSANDRA-1523,-1524)
 * make nodetool compact and cleanup blocking (CASSANDRA-1449)
 * add memtable, cache information to GCInspector logs (CASSANDRA-1558)
 * enable/disable HintedHandoff via JMX (CASSANDRA-1550)
 * Ignore stray files in the commit log directory (CASSANDRA-1547)
 * Disallow bootstrap to an in-use token (CASSANDRA-1561)


0.7-beta1
 * sstable versioning (CASSANDRA-389)
 * switched to slf4j logging (CASSANDRA-625)
 * add (optional) expiration time for column (CASSANDRA-699)
 * access levels for authentication/authorization (CASSANDRA-900)
 * add ReadRepairChance to CF definition (CASSANDRA-930)
 * fix heisenbug in system tests, especially common on OS X (CASSANDRA-944)
 * convert to byte[] keys internally and all public APIs (CASSANDRA-767)
 * ability to alter schema definitions on a live cluster (CASSANDRA-44)
 * renamed configuration file to cassandra.xml, and log4j.properties to
   log4j-server.properties, which must now be loaded from
   the classpath (which is how our scripts in bin/ have always done it)
   (CASSANDRA-971)
 * change get_count to require a SlicePredicate. create multi_get_count
   (CASSANDRA-744)
 * re-organized endpointsnitch implementations and added SimpleSnitch
   (CASSANDRA-994)
 * Added preload_row_cache option (CASSANDRA-946)
 * add CRC to commitlog header (CASSANDRA-999)
 * removed deprecated batch_insert and get_range_slice methods (CASSANDRA-1065)
 * add truncate thrift method (CASSANDRA-531)
 * http mini-interface using mx4j (CASSANDRA-1068)
 * optimize away copy of sliced row on memtable read path (CASSANDRA-1046)
 * replace constant-size 2GB mmaped segments and special casing for index 
   entries spanning segment boundaries, with SegmentedFile that computes 
   segments that always contain entire entries/rows (CASSANDRA-1117)
 * avoid reading large rows into memory during compaction (CASSANDRA-16)
 * added hadoop OutputFormat (CASSANDRA-1101)
 * efficient Streaming (no more anticompaction) (CASSANDRA-579)
 * split commitlog header into separate file and add size checksum to
   mutations (CASSANDRA-1179)
 * avoid allocating a new byte[] for each mutation on replay (CASSANDRA-1219)
 * revise HH schema to be per-endpoint (CASSANDRA-1142)
 * add joining/leaving status to nodetool ring (CASSANDRA-1115)
 * allow multiple repair sessions per node (CASSANDRA-1190)
 * optimize away MessagingService for local range queries (CASSANDRA-1261)
 * make framed transport the default so malformed requests can't OOM the 
   server (CASSANDRA-475)
 * significantly faster reads from row cache (CASSANDRA-1267)
 * take advantage of row cache during range queries (CASSANDRA-1302)
 * make GCGraceSeconds a per-ColumnFamily value (CASSANDRA-1276)
 * keep persistent row size and column count statistics (CASSANDRA-1155)
 * add IntegerType (CASSANDRA-1282)
 * page within a single row during hinted handoff (CASSANDRA-1327)
 * push DatacenterShardStrategy configuration into keyspace definition,
   eliminating datacenter.properties. (CASSANDRA-1066)
 * optimize forward slices starting with '' and single-index-block name 
   queries by skipping the column index (CASSANDRA-1338)
 * streaming refactor (CASSANDRA-1189)
 * faster comparison for UUID types (CASSANDRA-1043)
 * secondary index support (CASSANDRA-749 and subtasks)
 * make compaction buckets deterministic (CASSANDRA-1265)


0.6.6
 * Allow using DynamicEndpointSnitch with RackAwareStrategy (CASSANDRA-1429)
 * remove the remaining vestiges of the unfinished DatacenterShardStrategy 
   (replaced by NetworkTopologyStrategy in 0.7)
   

0.6.5
 * fix key ordering in range query results with RandomPartitioner
   and ConsistencyLevel > ONE (CASSANDRA-1145)
 * fix for range query starting with the wrong token range (CASSANDRA-1042)
 * page within a single row during hinted handoff (CASSANDRA-1327)
 * fix compilation on non-sun JDKs (CASSANDRA-1061)
 * remove String.trim() call on row keys in batch mutations (CASSANDRA-1235)
 * Log summary of dropped messages instead of spamming log (CASSANDRA-1284)
 * add dynamic endpoint snitch (CASSANDRA-981)
 * fix streaming for keyspaces with hyphens in their name (CASSANDRA-1377)
 * fix errors in hard-coded bloom filter optKPerBucket by computing it
   algorithmically (CASSANDRA-1220
 * remove message deserialization stage, and uncap read/write stages
   so slow reads/writes don't block gossip processing (CASSANDRA-1358)
 * add jmx port configuration to Debian package (CASSANDRA-1202)
 * use mlockall via JNA, if present, to prevent Linux from swapping
   out parts of the JVM (CASSANDRA-1214)


0.6.4
 * avoid queuing multiple hint deliveries for the same endpoint
   (CASSANDRA-1229)
 * better performance for and stricter checking of UTF8 column names
   (CASSANDRA-1232)
 * extend option to lower compaction priority to hinted handoff
   as well (CASSANDRA-1260)
 * log errors in gossip instead of re-throwing (CASSANDRA-1289)
 * avoid aborting commitlog replay prematurely if a flushed-but-
   not-removed commitlog segment is encountered (CASSANDRA-1297)
 * fix duplicate rows being read during mapreduce (CASSANDRA-1142)
 * failure detection wasn't closing command sockets (CASSANDRA-1221)
 * cassandra-cli.bat works on windows (CASSANDRA-1236)
 * pre-emptively drop requests that cannot be processed within RPCTimeout
   (CASSANDRA-685)
 * add ack to Binary write verb and update CassandraBulkLoader
   to wait for acks for each row (CASSANDRA-1093)
 * added describe_partitioner Thrift method (CASSANDRA-1047)
 * Hadoop jobs no longer require the Cassandra storage-conf.xml
   (CASSANDRA-1280, CASSANDRA-1047)
 * log thread pool stats when GC is excessive (CASSANDRA-1275)
 * remove gossip message size limit (CASSANDRA-1138)
 * parallelize local and remote reads during multiget, and respect snitch 
   when determining whether to do local read for CL.ONE (CASSANDRA-1317)
 * fix read repair to use requested consistency level on digest mismatch,
   rather than assuming QUORUM (CASSANDRA-1316)
 * process digest mismatch re-reads in parallel (CASSANDRA-1323)
 * switch hints CF comparator to BytesType (CASSANDRA-1274)


0.6.3
 * retry to make streaming connections up to 8 times. (CASSANDRA-1019)
 * reject describe_ring() calls on invalid keyspaces (CASSANDRA-1111)
 * fix cache size calculation for size of 100% (CASSANDRA-1129)
 * fix cache capacity only being recalculated once (CASSANDRA-1129)
 * remove hourly scan of all hints on the off chance that the gossiper
   missed a status change; instead, expose deliverHintsToEndpoint to JMX
   so it can be done manually, if necessary (CASSANDRA-1141)
 * don't reject reads at CL.ALL (CASSANDRA-1152)
 * reject deletions to supercolumns in CFs containing only standard
   columns (CASSANDRA-1139)
 * avoid preserving login information after client disconnects
   (CASSANDRA-1057)
 * prefer sun jdk to openjdk in debian init script (CASSANDRA-1174)
 * detect partioner config changes between restarts and fail fast 
   (CASSANDRA-1146)
 * use generation time to resolve node token reassignment disagreements
   (CASSANDRA-1118)
 * restructure the startup ordering of Gossiper and MessageService to avoid
   timing anomalies (CASSANDRA-1160)
 * detect incomplete commit log hearders (CASSANDRA-1119)
 * force anti-entropy service to stream files on the stream stage to avoid
   sending streams out of order (CASSANDRA-1169)
 * remove inactive stream managers after AES streams files (CASSANDRA-1169)
 * allow removing entire row through batch_mutate Deletion (CASSANDRA-1027)
 * add JMX metrics for row-level bloom filter false positives (CASSANDRA-1212)
 * added a redhat init script to contrib (CASSANDRA-1201)
 * use midpoint when bootstrapping a new machine into range with not
   much data yet instead of random token (CASSANDRA-1112)
 * kill server on OOM in executor stage as well as Thrift (CASSANDRA-1226)
 * remove opportunistic repairs, when two machines with overlapping replica
   responsibilities happen to finish major compactions of the same CF near
   the same time.  repairs are now fully manual (CASSANDRA-1190)
 * add ability to lower compaction priority (default is no change from 0.6.2)
   (CASSANDRA-1181)


0.6.2
 * fix contrib/word_count build. (CASSANDRA-992)
 * split CommitLogExecutorService into BatchCommitLogExecutorService and 
   PeriodicCommitLogExecutorService (CASSANDRA-1014)
 * add latency histograms to CFSMBean (CASSANDRA-1024)
 * make resolving timestamp ties deterministic by using value bytes
   as a tiebreaker (CASSANDRA-1039)
 * Add option to turn off Hinted Handoff (CASSANDRA-894)
 * fix windows startup (CASSANDRA-948)
 * make concurrent_reads, concurrent_writes configurable at runtime via JMX
   (CASSANDRA-1060)
 * disable GCInspector on non-Sun JVMs (CASSANDRA-1061)
 * fix tombstone handling in sstable rows with no other data (CASSANDRA-1063)
 * fix size of row in spanned index entries (CASSANDRA-1056)
 * install json2sstable, sstable2json, and sstablekeys to Debian package
 * StreamingService.StreamDestinations wouldn't empty itself after streaming
   finished (CASSANDRA-1076)
 * added Collections.shuffle(splits) before returning the splits in 
   ColumnFamilyInputFormat (CASSANDRA-1096)
 * do not recalculate cache capacity post-compaction if it's been manually 
   modified (CASSANDRA-1079)
 * better defaults for flush sorter + writer executor queue sizes
   (CASSANDRA-1100)
 * windows scripts for SSTableImport/Export (CASSANDRA-1051)
 * windows script for nodetool (CASSANDRA-1113)
 * expose PhiConvictThreshold (CASSANDRA-1053)
 * make repair of RF==1 a no-op (CASSANDRA-1090)
 * improve default JVM GC options (CASSANDRA-1014)
 * fix SlicePredicate serialization inside Hadoop jobs (CASSANDRA-1049)
 * close Thrift sockets in Hadoop ColumnFamilyRecordReader (CASSANDRA-1081)


0.6.1
 * fix NPE in sstable2json when no excluded keys are given (CASSANDRA-934)
 * keep the replica set constant throughout the read repair process
   (CASSANDRA-937)
 * allow querying getAllRanges with empty token list (CASSANDRA-933)
 * fix command line arguments inversion in clustertool (CASSANDRA-942)
 * fix race condition that could trigger a false-positive assertion
   during post-flush discard of old commitlog segments (CASSANDRA-936)
 * fix neighbor calculation for anti-entropy repair (CASSANDRA-924)
 * perform repair even for small entropy differences (CASSANDRA-924)
 * Use hostnames in CFInputFormat to allow Hadoop's naive string-based
   locality comparisons to work (CASSANDRA-955)
 * cache read-only BufferedRandomAccessFile length to avoid
   3 system calls per invocation (CASSANDRA-950)
 * nodes with IPv6 (and no IPv4) addresses could not join cluster
   (CASSANDRA-969)
 * Retrieve the correct number of undeleted columns, if any, from
   a supercolumn in a row that had been deleted previously (CASSANDRA-920)
 * fix index scans that cross the 2GB mmap boundaries for both mmap
   and standard i/o modes (CASSANDRA-866)
 * expose drain via nodetool (CASSANDRA-978)


0.6.0-RC1
 * JMX drain to flush memtables and run through commit log (CASSANDRA-880)
 * Bootstrapping can skip ranges under the right conditions (CASSANDRA-902)
 * fix merging row versions in range_slice for CL > ONE (CASSANDRA-884)
 * default write ConsistencyLeven chaned from ZERO to ONE
 * fix for index entries spanning mmap buffer boundaries (CASSANDRA-857)
 * use lexical comparison if time part of TimeUUIDs are the same 
   (CASSANDRA-907)
 * bound read, mutation, and response stages to fix possible OOM
   during log replay (CASSANDRA-885)
 * Use microseconds-since-epoch (UTC) in cli, instead of milliseconds
 * Treat batch_mutate Deletion with null supercolumn as "apply this predicate 
   to top level supercolumns" (CASSANDRA-834)
 * Streaming destination nodes do not update their JMX status (CASSANDRA-916)
 * Fix internal RPC timeout calculation (CASSANDRA-911)
 * Added Pig loadfunc to contrib/pig (CASSANDRA-910)


0.6.0-beta3
 * fix compaction bucketing bug (CASSANDRA-814)
 * update windows batch file (CASSANDRA-824)
 * deprecate KeysCachedFraction configuration directive in favor
   of KeysCached; move to unified-per-CF key cache (CASSANDRA-801)
 * add invalidateRowCache to ColumnFamilyStoreMBean (CASSANDRA-761)
 * send Handoff hints to natural locations to reduce load on
   remaining nodes in a failure scenario (CASSANDRA-822)
 * Add RowWarningThresholdInMB configuration option to warn before very 
   large rows get big enough to threaten node stability, and -x option to
   be able to remove them with sstable2json if the warning is unheeded
   until it's too late (CASSANDRA-843)
 * Add logging of GC activity (CASSANDRA-813)
 * fix ConcurrentModificationException in commitlog discard (CASSANDRA-853)
 * Fix hardcoded row count in Hadoop RecordReader (CASSANDRA-837)
 * Add a jmx status to the streaming service and change several DEBUG
   messages to INFO (CASSANDRA-845)
 * fix classpath in cassandra-cli.bat for Windows (CASSANDRA-858)
 * allow re-specifying host, port to cassandra-cli if invalid ones
   are first tried (CASSANDRA-867)
 * fix race condition handling rpc timeout in the coordinator
   (CASSANDRA-864)
 * Remove CalloutLocation and StagingFileDirectory from storage-conf files 
   since those settings are no longer used (CASSANDRA-878)
 * Parse a long from RowWarningThresholdInMB instead of an int (CASSANDRA-882)
 * Remove obsolete ControlPort code from DatabaseDescriptor (CASSANDRA-886)
 * move skipBytes side effect out of assert (CASSANDRA-899)
 * add "double getLoad" to StorageServiceMBean (CASSANDRA-898)
 * track row stats per CF at compaction time (CASSANDRA-870)
 * disallow CommitLogDirectory matching a DataFileDirectory (CASSANDRA-888)
 * default key cache size is 200k entries, changed from 10% (CASSANDRA-863)
 * add -Dcassandra-foreground=yes to cassandra.bat
 * exit if cluster name is changed unexpectedly (CASSANDRA-769)


0.6.0-beta1/beta2
 * add batch_mutate thrift command, deprecating batch_insert (CASSANDRA-336)
 * remove get_key_range Thrift API, deprecated in 0.5 (CASSANDRA-710)
 * add optional login() Thrift call for authentication (CASSANDRA-547)
 * support fat clients using gossiper and StorageProxy to perform
   replication in-process [jvm-only] (CASSANDRA-535)
 * support mmapped I/O for reads, on by default on 64bit JVMs 
   (CASSANDRA-408, CASSANDRA-669)
 * improve insert concurrency, particularly during Hinted Handoff
   (CASSANDRA-658)
 * faster network code (CASSANDRA-675)
 * stress.py moved to contrib (CASSANDRA-635)
 * row caching [must be explicitly enabled per-CF in config] (CASSANDRA-678)
 * present a useful measure of compaction progress in JMX (CASSANDRA-599)
 * add bin/sstablekeys (CASSNADRA-679)
 * add ConsistencyLevel.ANY (CASSANDRA-687)
 * make removetoken remove nodes from gossip entirely (CASSANDRA-644)
 * add ability to set cache sizes at runtime (CASSANDRA-708)
 * report latency and cache hit rate statistics with lifetime totals
   instead of average over the last minute (CASSANDRA-702)
 * support get_range_slice for RandomPartitioner (CASSANDRA-745)
 * per-keyspace replication factory and replication strategy (CASSANDRA-620)
 * track latency in microseconds (CASSANDRA-733)
 * add describe_ Thrift methods, deprecating get_string_property and 
   get_string_list_property
 * jmx interface for tracking operation mode and streams in general.
   (CASSANDRA-709)
 * keep memtables in sorted order to improve range query performance
   (CASSANDRA-799)
 * use while loop instead of recursion when trimming sstables compaction list 
   to avoid blowing stack in pathological cases (CASSANDRA-804)
 * basic Hadoop map/reduce support (CASSANDRA-342)


0.5.1
 * ensure all files for an sstable are streamed to the same directory.
   (CASSANDRA-716)
 * more accurate load estimate for bootstrapping (CASSANDRA-762)
 * tolerate dead or unavailable bootstrap target on write (CASSANDRA-731)
 * allow larger numbers of keys (> 140M) in a sstable bloom filter
   (CASSANDRA-790)
 * include jvm argument improvements from CASSANDRA-504 in debian package
 * change streaming chunk size to 32MB to accomodate Windows XP limitations
   (was 64MB) (CASSANDRA-795)
 * fix get_range_slice returning results in the wrong order (CASSANDRA-781)
 

0.5.0 final
 * avoid attempting to delete temporary bootstrap files twice (CASSANDRA-681)
 * fix bogus NaN in nodeprobe cfstats output (CASSANDRA-646)
 * provide a policy for dealing with single thread executors w/ a full queue
   (CASSANDRA-694)
 * optimize inner read in MessagingService, vastly improving multiple-node
   performance (CASSANDRA-675)
 * wait for table flush before streaming data back to a bootstrapping node.
   (CASSANDRA-696)
 * keep track of bootstrapping sources by table so that bootstrapping doesn't 
   give the indication of finishing early (CASSANDRA-673)


0.5.0 RC3
 * commit the correct version of the patch for CASSANDRA-663


0.5.0 RC2 (unreleased)
 * fix bugs in converting get_range_slice results to Thrift 
   (CASSANDRA-647, CASSANDRA-649)
 * expose java.util.concurrent.TimeoutException in StorageProxy methods
   (CASSANDRA-600)
 * TcpConnectionManager was holding on to disconnected connections, 
   giving the false indication they were being used. (CASSANDRA-651)
 * Remove duplicated write. (CASSANDRA-662)
 * Abort bootstrap if IP is already in the token ring (CASSANDRA-663)
 * increase default commitlog sync period, and wait for last sync to 
   finish before submitting another (CASSANDRA-668)


0.5.0 RC1
 * Fix potential NPE in get_range_slice (CASSANDRA-623)
 * add CRC32 to commitlog entries (CASSANDRA-605)
 * fix data streaming on windows (CASSANDRA-630)
 * GC compacted sstables after cleanup and compaction (CASSANDRA-621)
 * Speed up anti-entropy validation (CASSANDRA-629)
 * Fix anti-entropy assertion error (CASSANDRA-639)
 * Fix pending range conflicts when bootstapping or moving
   multiple nodes at once (CASSANDRA-603)
 * Handle obsolete gossip related to node movement in the case where
   one or more nodes is down when the movement occurs (CASSANDRA-572)
 * Include dead nodes in gossip to avoid a variety of problems
   and fix HH to removed nodes (CASSANDRA-634)
 * return an InvalidRequestException for mal-formed SlicePredicates
   (CASSANDRA-643)
 * fix bug determining closest neighbor for use in multiple datacenters
   (CASSANDRA-648)
 * Vast improvements in anticompaction speed (CASSANDRA-607)
 * Speed up log replay and writes by avoiding redundant serializations
   (CASSANDRA-652)


0.5.0 beta 2
 * Bootstrap improvements (several tickets)
 * add nodeprobe repair anti-entropy feature (CASSANDRA-193, CASSANDRA-520)
 * fix possibility of partition when many nodes restart at once
   in clusters with multiple seeds (CASSANDRA-150)
 * fix NPE in get_range_slice when no data is found (CASSANDRA-578)
 * fix potential NPE in hinted handoff (CASSANDRA-585)
 * fix cleanup of local "system" keyspace (CASSANDRA-576)
 * improve computation of cluster load balance (CASSANDRA-554)
 * added super column read/write, column count, and column/row delete to
   cassandra-cli (CASSANDRA-567, CASSANDRA-594)
 * fix returning live subcolumns of deleted supercolumns (CASSANDRA-583)
 * respect JAVA_HOME in bin/ scripts (several tickets)
 * add StorageService.initClient for fat clients on the JVM (CASSANDRA-535)
   (see contrib/client_only for an example of use)
 * make consistency_level functional in get_range_slice (CASSANDRA-568)
 * optimize key deserialization for RandomPartitioner (CASSANDRA-581)
 * avoid GCing tombstones except on major compaction (CASSANDRA-604)
 * increase failure conviction threshold, resulting in less nodes
   incorrectly (and temporarily) marked as down (CASSANDRA-610)
 * respect memtable thresholds during log replay (CASSANDRA-609)
 * support ConsistencyLevel.ALL on read (CASSANDRA-584)
 * add nodeprobe removetoken command (CASSANDRA-564)


0.5.0 beta
 * Allow multiple simultaneous flushes, improving flush throughput 
   on multicore systems (CASSANDRA-401)
 * Split up locks to improve write and read throughput on multicore systems
   (CASSANDRA-444, CASSANDRA-414)
 * More efficient use of memory during compaction (CASSANDRA-436)
 * autobootstrap option: when enabled, all non-seed nodes will attempt
   to bootstrap when started, until bootstrap successfully
   completes. -b option is removed.  (CASSANDRA-438)
 * Unless a token is manually specified in the configuration xml,
   a bootstraping node will use a token that gives it half the
   keys from the most-heavily-loaded node in the cluster,
   instead of generating a random token. 
   (CASSANDRA-385, CASSANDRA-517)
 * Miscellaneous bootstrap fixes (several tickets)
 * Ability to change a node's token even after it has data on it
   (CASSANDRA-541)
 * Ability to decommission a live node from the ring (CASSANDRA-435)
 * Semi-automatic loadbalancing via nodeprobe (CASSANDRA-192)
 * Add ability to set compaction thresholds at runtime via
   JMX / nodeprobe.  (CASSANDRA-465)
 * Add "comment" field to ColumnFamily definition. (CASSANDRA-481)
 * Additional JMX metrics (CASSANDRA-482)
 * JSON based export and import tools (several tickets)
 * Hinted Handoff fixes (several tickets)
 * Add key cache to improve read performance (CASSANDRA-423)
 * Simplified construction of custom ReplicationStrategy classes
   (CASSANDRA-497)
 * Graphical application (Swing) for ring integrity verification and 
   visualization was added to contrib (CASSANDRA-252)
 * Add DCQUORUM, DCQUORUMSYNC consistency levels and corresponding
   ReplicationStrategy / EndpointSnitch classes.  Experimental.
   (CASSANDRA-492)
 * Web client interface added to contrib (CASSANDRA-457)
 * More-efficient flush for Random, CollatedOPP partitioners 
   for normal writes (CASSANDRA-446) and bulk load (CASSANDRA-420)
 * Add MemtableFlushAfterMinutes, a global replacement for the old 
   per-CF FlushPeriodInMinutes setting (CASSANDRA-463)
 * optimizations to slice reading (CASSANDRA-350) and supercolumn
   queries (CASSANDRA-510)
 * force binding to given listenaddress for nodes with multiple
   interfaces (CASSANDRA-546)
 * stress.py benchmarking tool improvements (several tickets)
 * optimized replica placement code (CASSANDRA-525)
 * faster log replay on restart (CASSANDRA-539, CASSANDRA-540)
 * optimized local-node writes (CASSANDRA-558)
 * added get_range_slice, deprecating get_key_range (CASSANDRA-344)
 * expose TimedOutException to thrift (CASSANDRA-563)
 

0.4.2
 * Add validation disallowing null keys (CASSANDRA-486)
 * Fix race conditions in TCPConnectionManager (CASSANDRA-487)
 * Fix using non-utf8-aware comparison as a sanity check.
   (CASSANDRA-493)
 * Improve default garbage collector options (CASSANDRA-504)
 * Add "nodeprobe flush" (CASSANDRA-505)
 * remove NotFoundException from get_slice throws list (CASSANDRA-518)
 * fix get (not get_slice) of entire supercolumn (CASSANDRA-508)
 * fix null token during bootstrap (CASSANDRA-501)


0.4.1
 * Fix FlushPeriod columnfamily configuration regression
   (CASSANDRA-455)
 * Fix long column name support (CASSANDRA-460)
 * Fix for serializing a row that only contains tombstones
   (CASSANDRA-458)
 * Fix for discarding unneeded commitlog segments (CASSANDRA-459)
 * Add SnapshotBeforeCompaction configuration option (CASSANDRA-426)
 * Fix compaction abort under insufficient disk space (CASSANDRA-473)
 * Fix reading subcolumn slice from tombstoned CF (CASSANDRA-484)
 * Fix race condition in RVH causing occasional NPE (CASSANDRA-478)


0.4.0
 * fix get_key_range problems when a node is down (CASSANDRA-440)
   and add UnavailableException to more Thrift methods
 * Add example EndPointSnitch contrib code (several tickets)


0.4.0 RC2
 * fix SSTable generation clash during compaction (CASSANDRA-418)
 * reject method calls with null parameters (CASSANDRA-308)
 * properly order ranges in nodeprobe output (CASSANDRA-421)
 * fix logging of certain errors on executor threads (CASSANDRA-425)


0.4.0 RC1
 * Bootstrap feature is live; use -b on startup (several tickets)
 * Added multiget api (CASSANDRA-70)
 * fix Deadlock with SelectorManager.doProcess and TcpConnection.write
   (CASSANDRA-392)
 * remove key cache b/c of concurrency bugs in third-party
   CLHM library (CASSANDRA-405)
 * update non-major compaction logic to use two threshold values
   (CASSANDRA-407)
 * add periodic / batch commitlog sync modes (several tickets)
 * inline BatchMutation into batch_insert params (CASSANDRA-403)
 * allow setting the logging level at runtime via mbean (CASSANDRA-402)
 * change default comparator to BytesType (CASSANDRA-400)
 * add forwards-compatible ConsistencyLevel parameter to get_key_range
   (CASSANDRA-322)
 * r/m special case of blocking for local destination when writing with 
   ConsistencyLevel.ZERO (CASSANDRA-399)
 * Fixes to make BinaryMemtable [bulk load interface] useful (CASSANDRA-337);
   see contrib/bmt_example for an example of using it.
 * More JMX properties added (several tickets)
 * Thrift changes (several tickets)
    - Merged _super get methods with the normal ones; return values
      are now of ColumnOrSuperColumn.
    - Similarly, merged batch_insert_super into batch_insert.



0.4.0 beta
 * On-disk data format has changed to allow billions of keys/rows per
   node instead of only millions
 * Multi-keyspace support
 * Scan all sstables for all queries to avoid situations where
   different types of operation on the same ColumnFamily could
   disagree on what data was present
 * Snapshot support via JMX
 * Thrift API has changed a _lot_:
    - removed time-sorted CFs; instead, user-defined comparators
      may be defined on the column names, which are now byte arrays.
      Default comparators are provided for UTF8, Bytes, Ascii, Long (i64),
      and UUID types.
    - removed colon-delimited strings in thrift api in favor of explicit
      structs such as ColumnPath, ColumnParent, etc.  Also normalized
      thrift struct and argument naming.
    - Added columnFamily argument to get_key_range.
    - Change signature of get_slice to accept starting and ending
      columns as well as an offset.  (This allows use of indexes.)
      Added "ascending" flag to allow reasonably-efficient reverse
      scans as well.  Removed get_slice_by_range as redundant.
    - get_key_range operates on one CF at a time
    - changed `block` boolean on insert methods to ConsistencyLevel enum,
      with options of NONE, ONE, QUORUM, and ALL.
    - added similar consistency_level parameter to read methods
    - column-name-set slice with no names given now returns zero columns
      instead of all of them.  ("all" can run your server out of memory.
      use a range-based slice with a high max column count instead.)
 * Removed the web interface. Node information can now be obtained by 
   using the newly introduced nodeprobe utility.
 * More JMX stats
 * Remove magic values from internals (e.g. special key to indicate
   when to flush memtables)
 * Rename configuration "table" to "keyspace"
 * Moved to crash-only design; no more shutdown (just kill the process)
 * Lots of bug fixes

Full list of issues resolved in 0.4 is at https://issues.apache.org/jira/secure/IssueNavigator.jspa?reset=true&&pid=12310865&fixfor=12313862&resolution=1&sorter/field=issuekey&sorter/order=DESC


0.3.0 RC3
 * Fix potential deadlock under load in TCPConnection.
   (CASSANDRA-220)


0.3.0 RC2
 * Fix possible data loss when server is stopped after replaying
   log but before new inserts force memtable flush.
   (CASSANDRA-204)
 * Added BUGS file


0.3.0 RC1
 * Range queries on keys, including user-defined key collation
 * Remove support
 * Workarounds for a weird bug in JDK select/register that seems
   particularly common on VM environments. Cassandra should deploy
   fine on EC2 now
 * Much improved infrastructure: the beginnings of a decent test suite
   ("ant test" for unit tests; "nosetests" for system tests), code
   coverage reporting, etc.
 * Expanded node status reporting via JMX
 * Improved error reporting/logging on both server and client
 * Reduced memory footprint in default configuration
 * Combined blocking and non-blocking versions of insert APIs
 * Added FlushPeriodInMinutes configuration parameter to force
   flushing of infrequently-updated ColumnFamilies<|MERGE_RESOLUTION|>--- conflicted
+++ resolved
@@ -26,11 +26,6 @@
  * CompactionManager is now responsible for checking for new candidates
    post-task execution, enabling more consistent leveled compaction 
    (CASSANDRA-3391)
-<<<<<<< HEAD
- * fix cassandra hanging on jsvc stop (CASSANDRA-3302)
- * Avoid leveled compaction getting blocked on errors (CASSANDRA-3408)
- * Make reloading the compaction strategy safe (CASSANDRA-3409)
-=======
  * Cache HSHA threads (CASSANDRA-3372)
  * use CF/KS names as snapshot prefix for drop + truncate operations
    (CASSANDRA-2997)
@@ -42,7 +37,6 @@
    them (CASSANDRA-3385)
  * remove procrun (bin\daemon) from Cassandra source tree and 
    artifacts (CASSANDRA-3331)
->>>>>>> 1ee48992
 Merged from 0.8:
  * (CQL) update grammar to require key clause in DELETE statement
    (CASSANDRA-3349)
@@ -70,15 +64,11 @@
  * fix assertionError during repair with ordered partitioners (CASSANDRA-3369)
  * correctly serialize key_validation_class for avro (CASSANDRA-3391)
  * don't expire counter tombstone after streaming (CASSANDRA-3394)
-<<<<<<< HEAD
- * Fix race in AntiEntropyService (CASSANDRA-3400)
-=======
  * prevent nodes that failed to join from hanging around forever 
    (CASSANDRA-3351)
  * remove incorrect optimization from slice read path (CASSANDRA-3390)
  * Fix race in AntiEntropyService (CASSANDRA-3400)
  * allow encryption only between datacenters (CASSANDRA-2802)
->>>>>>> 1ee48992
 
 
 1.0.0-final
