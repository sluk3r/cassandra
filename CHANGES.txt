--- conflicted
+++ resolved
@@ -1,4 +1,3 @@
-<<<<<<< HEAD
 2.0.10
  * Update java driver (for hadoop) (CASSANDRA-7618)
  * Fix truncate to always flush (CASSANDRA-7511)
@@ -27,10 +26,7 @@
  * Track max/min timestamps for range tombstones (CASSANDRA-7647)
  * Fix NPE when listing saved caches dir (CASSANDRA-7632)
 Merged from 1.2:
-=======
-1.2.19
  * Add stop method to EmbeddedCassandraService (CASSANDRA-7595)
->>>>>>> 266f6b7b
  * Support connecting to ipv6 jmx with nodetool (CASSANDRA-7669)
  * Set gc_grace_seconds to seven days for system schema tables (CASSANDRA-7668)
  * SimpleSeedProvider no longer caches seeds forever (CASSANDRA-7663)
