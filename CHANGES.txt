--- conflicted
+++ resolved
@@ -1,4 +1,3 @@
-<<<<<<< HEAD
 2.1.4
  * Buffer bloom filter serialization (CASSANDRA-9066)
  * Fix anti-compaction target bloom filter size (CASSANDRA-9060)
@@ -65,10 +64,7 @@
  * Add nodetool statushandoff/statusbackup (CASSANDRA-8912)
  * Use stdout for progress and stats in sstableloader (CASSANDRA-8982)
 Merged from 2.0:
-=======
-2.0.14:
  * Do more aggressive compaction in old time windows in DTCS (CASSANDRA-8360)
->>>>>>> f7116c91
  * java.lang.AssertionError when reading saved cache (CASSANDRA-8740)
  * "disk full" when running cleanup (CASSANDRA-9036)
  * Lower logging level from ERROR to DEBUG when a scheduled schema pull
